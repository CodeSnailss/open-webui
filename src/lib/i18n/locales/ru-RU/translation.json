{
	"'s', 'm', 'h', 'd', 'w' or '-1' for no expiration.": "'s', 'm', 'h', 'd', 'w' или '-1' для не истечение.",
	"(Beta)": "(бета)",
	"(e.g. `sh webui.sh --api --api-auth username_password`)": "",
	"(e.g. `sh webui.sh --api`)": "(например: `sh webui.sh --api`)",
	"(latest)": "(последний)",
	"{{ models }}": "{{ модели }}",
	"{{ owner }}: You cannot delete a base model": "{{ owner }}: Вы не можете удалить базовую модель",
	"{{user}}'s Chats": "Чаты {{user}}'а",
	"{{webUIName}} Backend Required": "Необходимо подключение к серверу {{webUIName}}",
	"*Prompt node ID(s) are required for image generation": "",
	"A task model is used when performing tasks such as generating titles for chats and web search queries": "Модель задач используется при выполнении таких задач, как генерация заголовков для чатов и поисковых запросов в Интернете",
	"a user": "пользователь",
	"About": "Об",
	"Account": "Аккаунт",
	"Account Activation Pending": "",
	"Accurate information": "Точная информация",
	"Actions": "",
	"Active Users": "",
	"Add": "Добавить",
	"Add a model id": "Добавление идентификатора модели",
	"Add a short description about what this model does": "Добавьте краткое описание того, что делает эта модель",
	"Add a short title for this prompt": "Добавьте краткий заголовок для этого ввода",
	"Add a tag": "Добавьте тэг",
	"Add custom prompt": "Добавьте пользовательский ввод",
	"Add Docs": "Добавьте документы",
	"Add Files": "Добавьте файлы",
	"Add Memory": "Добавьте память",
	"Add message": "Добавьте сообщение",
	"Add Model": "Добавьте модель",
	"Add Tag": "",
	"Add Tags": "Добавьте тэгы",
	"Add User": "Добавьте пользователя",
	"Adjusting these settings will apply changes universally to all users.": "Регулирующий этих настроек приведет к изменениям для все пользователей.",
	"admin": "админ",
	"Admin": "",
	"Admin Panel": "Панель админ",
	"Admin Settings": "Настройки админ",
	"Admins have access to all tools at all times; users need tools assigned per model in the workspace.": "",
	"Advanced Parameters": "Расширенные Параметры",
	"Advanced Params": "Расширенные параметры",
	"all": "всё",
	"All Documents": "Все документы",
	"All Users": "Все пользователи",
	"Allow": "Разрешить",
	"Allow Chat Deletion": "Разрешить удаление чата",
	"Allow Chat Editing": "",
	"Allow non-local voices": "Разрешить не локальные голоса",
	"Allow Temporary Chat": "",
	"Allow User Location": "Разрешить доступ к местоположению пользователя",
	"Allow Voice Interruption in Call": "Разрешить прерывание голоса во время вызова",
	"alphanumeric characters and hyphens": "буквенно цифровые символы и дефисы",
	"Already have an account?": "у вас уже есть аккаунт?",
	"an assistant": "ассистент",
	"and": "и",
	"and create a new shared link.": "и создайте новый общий ссылку.",
	"API Base URL": "Базовый адрес API",
	"API Key": "Ключ API",
	"API Key created.": "Ключ API создан.",
	"API keys": "Ключи API",
	"April": "Апрель",
	"Archive": "Архив",
	"Archive All Chats": "Архивировать все чаты",
	"Archived Chats": "запис на чат",
	"are allowed - Activate this command by typing": "разрешено - активируйте эту команду вводом",
	"Are you sure?": "Вы уверены?",
	"Attach file": "Прикрепить файл",
	"Attention to detail": "детализированный",
	"Audio": "Аудио",
<<<<<<< HEAD
	"Audio settings updated successfully": "",
=======
>>>>>>> 693dc310
	"August": "Август",
	"Auto-playback response": "Автоматическое воспроизведение ответа",
	"Automatic1111": "",
	"AUTOMATIC1111 Api Auth String": "строка авторизации API AUTOMATIC1111",
	"AUTOMATIC1111 Base URL": "Базовый URL адрес AUTOMATIC1111",
	"AUTOMATIC1111 Base URL is required.": "Необходим базовый адрес URL AUTOMATIC1111.",
	"available!": "доступно!",
	"Back": "Назад",
	"Bad Response": "Недопустимый ответ",
	"Bad words File": "",
	"Bad words filter settings updated successfully": "",
	"Bad words Template": "",
	"Banners": "Баннеры",
	"Base Model (From)": "Базовая модель (от)",
	"Batch Size (num_batch)": "",
	"before": "до",
	"Being lazy": "ленивый",
	"Brave Search API Key": "Ключ API поиска Brave",
	"Bypass SSL verification for Websites": "Обход SSL-проверки для веб-сайтов",
	"Call": "",
	"Call feature is not supported when using Web STT engine": "",
	"Camera": "",
	"Cancel": "Аннулировать",
	"Capabilities": "Возможности",
	"Change Password": "Изменить пароль",
	"Chat": "Чат",
	"Chat Background Image": "",
	"Chat Bubble UI": "Bubble UI чат",
	"Chat Controls": "",
	"Chat direction": "Направление чат",
	"Chats": "Чаты",
	"Check Again": "Перепроверять",
	"Check for updates": "Проверить обновления",
	"Checking for updates...": "Проверка обновлений...",
	"Choose a model before saving...": "Выберите модель перед сохранением...",
	"Chunk Overlap": "Перекрытие фрагментов",
	"Chunk Params": "Параметры фрагментов",
	"Chunk Size": "Размер фрагмента",
	"Citation": "Цитирование",
	"Clear memory": "Очистить воспоминания",
	"Click here for help.": "Нажмите здесь для получения помощи.",
	"Click here to": "Нажмите здесь, чтобы",
	"Click here to download user import template file.": "Нажмите здесь, чтобы загрузить файл шаблона импорта пользователя",
	"Click here to select": "Нажмите здесь, чтобы выбрать",
	"Click here to select a csv file.": "Нажмите здесь, чтобы выбрать csv-файл.",
	"Click here to select a py file.": "Нажмите здесь, чтобы выбрать py-файл",
	"Click here to select documents.": "Нажмите здесь, чтобы выбрать документы.",
	"Click here to upload a workflow.json file.": "",
	"click here.": "нажмите здесь.",
	"Click on the user role button to change a user's role.": "Нажмите кнопку роли пользователя чтобы изменить роль пользователя.",
	"Clipboard write permission denied. Please check your browser settings to grant the necessary access.": "",
	"Clone": "Клон",
	"Close": "Закрывать",
	"Code formatted successfully": "",
	"Collection": "Коллекция",
	"ComfyUI": "ComfyUI",
	"ComfyUI Base URL": "Базовый адрес URL ComfyUI",
	"ComfyUI Base URL is required.": "Необходим базовый адрес URL ComfyUI.",
	"ComfyUI Workflow": "",
	"ComfyUI Workflow Nodes": "",
	"Command": "Команда",
	"Concurrent Requests": "Одновременные запросы",
	"Confirm": "",
	"Confirm Password": "Подтвердите пароль",
	"Confirm your action": "",
	"Connections": "Соединение",
	"Contact Admin for WebUI Access": "",
	"Content": "Содержание",
	"Content Extraction": "",
	"Context Length": "Длина контексту",
	"Continue Response": "Продолжить ответ",
<<<<<<< HEAD
	"Continue with {{provider}}": "",
	"Controls": "",
	"Copied": "",
	"Copied shared chat URL to clipboard!": "Копирование общей ссылки чат в буфер обмена!",
=======
	"Continue with {{provider}}": "Продолжить с {{provider}}",
	"Control how message text is split for TTS requests. 'Punctuation' splits into sentences, 'paragraphs' splits into paragraphs, and 'none' keeps the message as a single string.": "",
	"Controls": "Управление",
	"Copied": "Скопировано",
	"Copied shared chat URL to clipboard!": "Копирование в буфер обмена выполнено успешно!",
	"Copied to clipboard": "",
>>>>>>> 693dc310
	"Copy": "Копировать",
	"Copy Code": "",
	"Copy last code block": "Копировать последний блок кода",
	"Copy last response": "Копировать последний ответ",
	"Copy Link": "Копировать ссылку",
	"Copying to clipboard was successful!": "Копирование в буфер обмена прошло успешно!",
	"Create a model": "Создание модели",
	"Create Account": "Создать аккаунт",
	"Create new key": "Создать новый ключ",
	"Create new secret key": "Создать новый секретный ключ",
	"Created at": "Создано в",
	"Created At": "Создано в",
	"Created by": "",
	"CSV Import": "",
	"Current Model": "Текущая модель",
	"Current Password": "Текущий пароль",
	"Custom": "Пользовательский",
	"Customize models for a specific purpose": "Настройка моделей для конкретных целей",
	"Dark": "Тёмный",
	"Dashboard": "",
	"Database": "База данных",
	"December": "Декабрь",
	"Default": "По умолчанию",
	"Default (Open AI)": "",
	"Default (SentenceTransformers)": "По умолчанию (SentenceTransformers)",
	"Default Model": "Модель по умолчанию",
	"Default model updated": "Модель по умолчанию обновлена",
	"Default Prompt Suggestions": "Предложения промтов по умолчанию",
	"Default User Role": "Роль пользователя по умолчанию",
	"delete": "удалить",
	"Delete": "Удалить",
	"Delete a model": "Удалить модель",
	"Delete All Chats": "Удалить все чаты",
	"Delete chat": "Удалить чат",
	"Delete Chat": "Удалить чат",
	"Delete chat?": "",
	"Delete Doc": "",
	"Delete function?": "",
	"Delete prompt?": "",
	"delete this link": "удалить эту ссылку",
	"Delete tool?": "",
	"Delete User": "Удалить пользователя",
	"Deleted {{deleteModelTag}}": "Удалено {{deleteModelTag}}",
	"Deleted {{name}}": "Удалено {{name}}",
	"Description": "Описание",
	"Didn't fully follow instructions": "Не полностью следул инструкциям",
	"Disabled": "",
	"Discover a function": "",
	"Discover a model": "Откройте для себя модель",
	"Discover a prompt": "Найти промт",
	"Discover a tool": "",
	"Discover, download, and explore custom functions": "",
	"Discover, download, and explore custom prompts": "Находите, загружайте и исследуйте настраиваемые промты",
	"Discover, download, and explore custom tools": "",
	"Discover, download, and explore model presets": "Находите, загружайте и исследуйте предустановки модели",
	"Dismissible": "",
	"Display Emoji in Call": "",
	"Display the username instead of You in the Chat": "Отображать имя пользователя вместо 'Вы' в чате",
	"Do not install functions from sources you do not fully trust.": "",
	"Do not install tools from sources you do not fully trust.": "",
	"Document": "Документ",
	"Documentation": "",
	"Documents": "Документы",
	"does not make any external connections, and your data stays securely on your locally hosted server.": "не устанавливает никаких внешних соединений, и ваши данные остаются безопасно на вашем локальном сервере.",
	"Don't Allow": "Не разрешать",
	"Don't have an account?": "у вас не есть аккаунт?",
	"don't install random functions from sources you don't trust.": "",
	"don't install random tools from sources you don't trust.": "",
	"Don't like the style": "Не нравится стиль",
	"Done": "",
	"Download": "Загрузить",
	"Download canceled": "Загрузка отменена",
	"Download Database": "Загрузить базу данных",
	"Drop any files here to add to the conversation": "Перетащите сюда файлы, чтобы добавить их в разговор",
	"e.g. '30s','10m'. Valid time units are 's', 'm', 'h'.": "например, '30с','10м'. Допустимые единицы времени: 'с', 'м', 'ч'.",
	"Edit": "Редактировать",
	"Edit Doc": "Редактировать документ",
	"Edit Memory": "",
	"Edit User": "Редактировать пользователя",
	"ElevenLabs": "",
	"Email": "Электронная почта",
	"Embedding Batch Size": "Размер пакета для встраивания",
	"Embedding Model": "Модель встраивания",
	"Embedding Model Engine": "Движок модели встраивания",
	"Embedding model set to \"{{embedding_model}}\"": "Модель встраивания установлена в \"{{embedding_model}}\"",
	"Enable Community Sharing": "Включить совместное использование",
	"Enable Message Rating": "",
	"Enable New Sign Ups": "Разрешить новые регистрации",
	"Enable Web Search": "Включить поиск в Интернете",
	"Enabled": "",
	"Engine": "",
	"Ensure your CSV file includes 4 columns in this order: Name, Email, Password, Role.": "Убедитесь, что ваш CSV-файл включает в себя 4 столбца в следующем порядке: Имя, Электронная почта, Пароль, Роль.",
	"Enter {{role}} message here": "Введите сообщение {{role}} здесь",
	"Enter a detail about yourself for your LLMs to recall": "Введите детали о себе, чтобы LLMs могли запомнить",
	"Enter api auth string (e.g. username:password)": "",
	"Enter Brave Search API Key": "Введите ключ API поиска Brave",
	"Enter Chunk Overlap": "Введите перекрытие фрагмента",
	"Enter Chunk Size": "Введите размер фрагмента",
	"Enter Github Raw URL": "Введите необработанный URL-адрес Github",
	"Enter Google PSE API Key": "Введите ключ API Google PSE",
	"Enter Google PSE Engine Id": "Введите идентификатор движка Google PSE",
	"Enter Image Size (e.g. 512x512)": "Введите размер изображения (например, 512x512)",
	"Enter language codes": "Введите коды языков",
	"Enter Model ID": "",
	"Enter model tag (e.g. {{modelTag}})": "Введите тег модели (например, {{modelTag}})",
	"Enter Number of Steps (e.g. 50)": "Введите количество шагов (например, 50)",
	"Enter Score": "Введите оценку",
	"Enter Searxng Query URL": "Введите URL-адрес запроса Searxng",
	"Enter Serper API Key": "Введите ключ API Serper",
	"Enter Serply API Key": "",
	"Enter Serpstack API Key": "Введите ключ API Serpstack",
	"Enter stop sequence": "Введите последовательность остановки",
	"Enter system prompt": "",
	"Enter Tavily API Key": "",
	"Enter Tika Server URL": "",
	"Enter Top K": "Введите Top K",
	"Enter URL (e.g. http://127.0.0.1:7860/)": "Введите URL-адрес (например, http://127.0.0.1:7860/)",
	"Enter URL (e.g. http://localhost:11434)": "Введите URL-адрес (например, http://localhost:11434)",
	"Enter Your Email": "Введите вашу электронную почту",
	"Enter Your Full Name": "Введите ваше полное имя",
	"Enter your message": "",
	"Enter Your Password": "Введите ваш пароль",
	"Enter Your Role": "Введите вашу роль",
	"Error": "Ошибка",
	"Experimental": "Экспериментальное",
	"Export": "Экспорт",
	"Export All Chats (All Users)": "Экспортировать все чаты (все пользователи)",
	"Export chat (.json)": "",
	"Export Chats": "Экспортировать чаты",
	"Export Documents Mapping": "Экспортировать отображение документов",
	"Export Functions": "",
	"Export LiteLLM config.yaml": "",
	"Export Models": "Экспорт моделей",
	"Export Prompts": "Экспортировать промты",
	"Export Tools": "",
	"External Models": "",
	"Failed to create API Key.": "Не удалось создать ключ API.",
	"Failed to read clipboard contents": "Не удалось прочитать содержимое буфера обмена",
	"Failed to update settings": "",
	"February": "Февраль",
	"Feel free to add specific details": "Feel free to add specific details",
	"File": "",
	"File Mode": "Режим файла",
	"File not found.": "Файл не найден.",
<<<<<<< HEAD
	"Filter": "",
	"Files": "",
	"Filter is now globally disabled": "",
	"Filter is now globally enabled": "",
	"Filters": "",
=======
	"File size should not exceed {{maxSize}} MB.": "",
	"Files": "Файлы",
	"Filter is now globally disabled": "Фильтр теперь отключен глобально",
	"Filter is now globally enabled": "Фильтр теперь включен глобально",
	"Filters": "Фильтры",
>>>>>>> 693dc310
	"Fingerprint spoofing detected: Unable to use initials as avatar. Defaulting to default profile image.": "Определение подделки отпечатка: Невозможно использовать инициалы в качестве аватара. По умолчанию используется изображение профиля по умолчанию.",
	"Fluidly stream large external response chunks": "Плавная потоковая передача больших фрагментов внешних ответов",
	"Focus chat input": "Фокус ввода чата",
	"Followed instructions perfectly": "Учитывая инструкции идеально",
	"Form": "",
	"Format your variables using square brackets like this:": "Форматируйте ваши переменные, используя квадратные скобки, как здесь:",
	"Frequency Penalty": "Штраф за частоту",
	"Function created successfully": "",
	"Function deleted successfully": "",
	"Function Description (e.g. A filter to remove profanity from text)": "",
	"Function ID (e.g. my_filter)": "",
	"Function is now globally disabled": "",
	"Function is now globally enabled": "",
	"Function Name (e.g. My Filter)": "",
	"Function updated successfully": "",
	"Functions": "",
	"Functions allow arbitrary code execution": "",
	"Functions allow arbitrary code execution.": "",
	"Functions imported successfully": "",
	"General": "Общее",
	"General Settings": "Общие настройки",
	"Generate Image": "",
	"Generating search query": "Генерация поискового запроса",
	"Generation Info": "Информация о генерации",
	"Get up and running with": "",
	"Global": "",
	"Good Response": "Хороший ответ",
	"Google PSE API Key": "Ключ API Google PSE",
	"Google PSE Engine Id": "Идентификатор движка Google PSE",
	"h:mm a": "h:mm a",
	"Haptic Feedback": "",
	"has no conversations.": "не имеет разговоров.",
	"Hello, {{name}}": "Привет, {{name}}",
	"Help": "Помощь",
	"Hide": "Скрыть",
	"Hide Model": "",
	"How can I help you today?": "Чем я могу помочь вам сегодня?",
	"Hybrid Search": "Гибридная поисковая система",
	"I acknowledge that I have read and I understand the implications of my action. I am aware of the risks associated with executing arbitrary code and I have verified the trustworthiness of the source.": "",
	"Image Generation (Experimental)": "Генерация изображений (Экспериментально)",
	"Image Generation Engine": "Механизм генерации изображений",
	"Image Settings": "Настройки изображения",
	"Images": "Изображения",
	"Import Chats": "Импорт чатов",
	"Import Documents Mapping": "Импорт сопоставления документов",
	"Import Functions": "",
	"Import Models": "Импорт моделей",
	"Import Prompts": "Импорт подсказок",
	"Import Tools": "",
	"Include `--api-auth` flag when running stable-diffusion-webui": "",
	"Include `--api` flag when running stable-diffusion-webui": "Добавьте флаг `--api` при запуске stable-diffusion-webui",
	"Info": "Информация",
	"Input commands": "Введите команды",
	"Install from Github URL": "Установка с URL-адреса Github",
	"Instant Auto-Send After Voice Transcription": "",
	"Interface": "Интерфейс",
	"Invalid Tag": "Недопустимый тег",
	"January": "Январь",
	"join our Discord for help.": "присоединяйтесь к нашему Discord для помощи.",
	"JSON": "JSON",
	"JSON Preview": "Предварительный просмотр JSON",
	"July": "Июль",
	"June": "Июнь",
	"JWT Expiration": "Истечение срока JWT",
	"JWT Token": "Токен JWT",
	"Keep Alive": "Поддерживать активность",
	"Keyboard shortcuts": "Горячие клавиши",
	"Knowledge": "",
	"Language": "Язык",
	"large language models, locally.": "",
	"Last Active": "Последний активный",
<<<<<<< HEAD
	"Last Modified": "",
=======
	"Last Modified": "Последнее изменение",
	"Leave empty for unlimited": "",
>>>>>>> 693dc310
	"Light": "Светлый",
	"Listening...": "",
	"LLMs can make mistakes. Verify important information.": "LLMs могут допускать ошибки. Проверяйте важную информацию.",
	"Local Models": "",
	"LTR": "LTR",
	"Made by OpenWebUI Community": "Сделано сообществом OpenWebUI",
	"Make sure to enclose them with": "Убедитесь, что они заключены в",
	"Make sure to export a workflow.json file as API format from ComfyUI.": "",
	"Manage": "Управлять",
	"Manage Models": "Управление моделями",
	"Manage Ollama Models": "Управление моделями Ollama",
	"Manage Pipelines": "Управление конвейерами",
	"March": "Март",
<<<<<<< HEAD
	"Max Tokens (num_predict)": "Максимальное количество жетонов (num_predict)",
=======
	"Max Tokens (num_predict)": "Максимальное количество токенов (num_predict)",
	"Max Upload Count": "",
	"Max Upload Size": "",
>>>>>>> 693dc310
	"Maximum of 3 models can be downloaded simultaneously. Please try again later.": "Максимальное количество моделей для загрузки одновременно - 3. Пожалуйста, попробуйте позже.",
	"May": "Май",
	"Memories accessible by LLMs will be shown here.": "Мемории, доступные LLMs, будут отображаться здесь.",
	"Memory": "Мемория",
	"Memory added successfully": "",
	"Memory cleared successfully": "",
	"Memory deleted successfully": "",
	"Memory updated successfully": "",
	"Message Filter Settings": "",
	"Messages you send after creating your link won't be shared. Users with the URL will be able to view the shared chat.": "Сообщения, которые вы отправляете после создания ссылки, не будут распространяться. Пользователи с URL смогут просматривать общий чат.",
	"Min P": "",
	"Minimum Score": "Минимальный балл",
	"Mirostat": "Mirostat",
	"Mirostat Eta": "Mirostat Eta",
	"Mirostat Tau": "Mirostat Tau",
	"MMMM DD, YYYY": "DD MMMM YYYY г.",
	"MMMM DD, YYYY HH:mm": "DD MMMM YYYY HH:mm",
	"MMMM DD, YYYY hh:mm:ss A": "",
	"Model '{{modelName}}' has been successfully downloaded.": "Модель '{{modelName}}' успешно загружена.",
	"Model '{{modelTag}}' is already in queue for downloading.": "Модель '{{modelTag}}' уже находится в очереди на загрузку.",
	"Model {{modelId}} not found": "Модель {{modelId}} не найдена",
	"Model {{modelName}} is not vision capable": "Модель {{modelName}} не поддерживает зрение",
	"Model {{name}} is now {{status}}": "Модель {{name}} теперь {{status}}",
	"Model created successfully!": "",
	"Model filesystem path detected. Model shortname is required for update, cannot continue.": "Модель файловой системы обнаружена. Требуется имя тега модели для обновления, не удается продолжить.",
	"Model ID": "Идентификатор модели",
	"Model not selected": "Модель не выбрана",
	"Model Params": "Параметры модели",
	"Model updated successfully": "",
	"Model Whitelisting": "Включение модели в белый список",
	"Model(s) Whitelisted": "Модель(и) включены в белый список",
	"Modelfile Content": "Содержимое файла модели",
	"Models": "Модели",
	"More": "Более",
	"Name": "Имя",
	"Name Tag": "Имя тега",
	"Name your model": "Присвойте модели имя",
	"New Chat": "Новый чат",
	"New Password": "Новый пароль",
	"No content to speak": "",
	"No documents found": "",
	"No file selected": "",
	"No results found": "Результатов не найдено",
	"No search query generated": "Поисковый запрос не сгенерирован",
	"No source available": "Нет доступных источников",
	"No valves to update": "",
	"None": "Никакой",
	"Not factually correct": "Не фактически правильно",
	"Note: If you set a minimum score, the search will only return documents with a score greater than or equal to the minimum score.": "Обратите внимание: Если вы установите минимальный балл, поиск будет возвращать только документы с баллом больше или равным минимальному баллу.",
	"Notifications": "Уведомления на рабочем столе",
	"November": "Ноябрь",
	"num_gpu (Ollama)": "",
	"num_thread (Ollama)": "num_thread (Оллама)",
	"OAuth ID": "",
	"October": "Октябрь",
	"Off": "Выключено.",
	"Okay, Let's Go!": "Давайте начнём!",
	"OLED Dark": "OLED темная",
	"Ollama": "Ollama",
	"Ollama API": "Ollama API",
	"Ollama API disabled": "Ollama API отключен",
	"Ollama API is disabled": "",
	"Ollama Version": "Версия Ollama",
	"On": "Включено.",
	"Only": "Только",
	"Only alphanumeric characters and hyphens are allowed in the command string.": "В строке команды разрешено использовать только буквенно-цифровые символы и дефисы.",
	"Oops! Hold tight! Your files are still in the processing oven. We're cooking them up to perfection. Please be patient and we'll let you know once they're ready.": "Упс! Зажмите пояса! Ваши файлы все еще в процессе обработки. Мы готовим их до идеального состояния. Пожалуйста, будьте терпеливы, и мы сообщим вам, когда они будут готовы.",
	"Oops! Looks like the URL is invalid. Please double-check and try again.": "Упс! Похоже, что URL-адрес недействителен. Пожалуйста, перепроверьте и попробуйте еще раз.",
	"Oops! There was an error in the previous response. Please try again or contact admin.": "",
	"Oops! You're using an unsupported method (frontend only). Please serve the WebUI from the backend.": "Упс! Вы используете неподдерживаемый метод (только фронтенд). Пожалуйста, обслуживайте веб-интерфейс из бэкенда.",
	"Open new chat": "Открыть новый чат",
	"Open WebUI version (v{{OPEN_WEBUI_VERSION}}) is lower than required version (v{{REQUIRED_VERSION}})": "",
	"OpenAI": "Open AI",
	"OpenAI API": "API OpenAI",
	"OpenAI API Config": "Конфигурация API OpenAI",
	"OpenAI API Key is required.": "Требуется ключ API OpenAI.",
	"OpenAI URL/Key required.": "Требуется URL-адрес API OpenAI или ключ API.",
	"or": "или",
	"Other": "Прочее",
	"Password": "Пароль",
	"PDF document (.pdf)": "PDF-документ (.pdf)",
	"PDF Extract Images (OCR)": "Извлечение изображений из PDF (OCR)",
	"pending": "ожидание",
	"Permission denied when accessing media devices": "",
	"Permission denied when accessing microphone": "",
	"Permission denied when accessing microphone: {{error}}": "Отказано в доступе к микрофону: {{error}}",
	"Personalization": "Персонализация",
	"Pin": "",
	"Pinned": "",
	"Pipeline deleted successfully": "",
	"Pipeline downloaded successfully": "",
	"Pipelines": "Трубопроводов",
	"Pipelines Not Detected": "",
	"Pipelines Valves": "Трубопроводы Клапаны",
	"Plain text (.txt)": "Текст в формате .txt",
	"Playground": "Площадка",
	"Please carefully review the following warnings:": "",
	"Positive attitude": "Позитивная атмосфера",
	"Previous 30 days": "Предыдущие 30 дней",
	"Previous 7 days": "Предыдущие 7 дней",
	"Profile Image": "Изображение профиля",
	"Prompt": "Промпт",
	"Prompt (e.g. Tell me a fun fact about the Roman Empire)": "Промпт (например. Расскажи мне интересную факт о Римской империи)",
	"Prompt Content": "Содержание промпта",
	"Prompt suggestions": "Предложения промптов",
	"Prompts": "Промпты",
	"Pull \"{{searchValue}}\" from Ollama.com": "Загрузить модель из Ollama.com",
	"Pull a model from Ollama.com": "Загрузить модель с Ollama.com",
	"Query Params": "Параметры запроса",
	"RAG Template": "Шаблон RAG",
	"Read Aloud": "Прочитать вслух",
	"Record voice": "Записать голос",
	"Redirecting you to OpenWebUI Community": "Перенаправляем вас в сообщество OpenWebUI",
	"Refer to yourself as \"User\" (e.g., \"User is learning Spanish\")": "",
	"Refused when it shouldn't have": "Отказано в доступе, когда это не должно было произойти.",
	"Regenerate": "Перезаписать",
	"Release Notes": "Примечания к выпуску",
	"Remove": "Удалить",
	"Remove Model": "Удалить модель",
	"Rename": "Переименовать",
	"Repeat Last N": "Повторить последние N",
	"Replace bad words Words": "",
	"Request Mode": "Режим запроса",
	"Reranking Model": "Reranking модель",
	"Reranking model disabled": "Модель реранжирования отключена",
	"Reranking model set to \"{{reranking_model}}\"": "Модель реранжирования установлена на \"{{reranking_model}}\"",
	"Reset": "",
	"Reset Upload Directory": "",
	"Reset Vector Storage": "Сбросить векторное хранилище",
	"Response AutoCopy to Clipboard": "Автоматическое копирование ответа в буфер обмена",
<<<<<<< HEAD
	"Response notifications cannot be activated as the website permissions have been denied. Please visit your browser settings to grant the necessary access.": "",
=======
	"Response notifications cannot be activated as the website permissions have been denied. Please visit your browser settings to grant the necessary access.": "Уведомления об ответах не могут быть активированы, поскольку доступ к веб-сайту был заблокирован. Пожалуйста, перейдите к настройкам своего браузера, чтобы предоставить необходимый доступ.",
	"Response splitting": "",
>>>>>>> 693dc310
	"Role": "Роль",
	"Rosé Pine": "Розовое сосновое дерево",
	"Rosé Pine Dawn": "Розовое сосновое дерево рассвет",
	"RTL": "RTL",
	"Run": "Запустить",
	"Run Llama 2, Code Llama, and other models. Customize and create your own.": "Запустите Llama 2, Code Llama и другие модели. Настройте и создайте свою собственную.",
	"Running": "Выполняется",
	"Save": "Сохранить",
	"Save & Create": "Сохранить и создать",
	"Save & Update": "Сохранить и обновить",
	"Save Tag": "",
	"Saving chat logs directly to your browser's storage is no longer supported. Please take a moment to download and delete your chat logs by clicking the button below. Don't worry, you can easily re-import your chat logs to the backend through": "Прямое сохранение журналов чата в хранилище вашего браузера больше не поддерживается. Пожалуйста, потратьте минуту, чтобы скачать и удалить ваши журналы чата, нажав на кнопку ниже. Не волнуйтесь, вы легко сможете повторно импортировать свои журналы чата в бэкенд через",
	"Scan": "Сканировать",
	"Scan complete!": "Сканирование завершено!",
	"Scan for documents from {{path}}": "Сканирование документов из {{path}}",
	"Scroll to bottom when switching between branches": "",
	"Search": "Поиск",
	"Search a model": "Поиск модели",
	"Search Chats": "Поиск в чатах",
	"Search Documents": "Поиск документов",
	"Search Functions": "",
	"Search Models": "Поиск моделей",
	"Search Prompts": "Поиск промтов",
	"Search Query Generation Prompt": "",
	"Search Query Generation Prompt Length Threshold": "",
	"Search Result Count": "Количество результатов поиска",
	"Search Tools": "Поиск инструментов",
	"Searched {{count}} sites_one": "Просмотрено {count}} sites_one",
	"Searched {{count}} sites_few": "Просмотрено {{count}} sites_few",
	"Searched {{count}} sites_many": "Просмотрено {{count}} sites_many",
	"Searched {{count}} sites_other": "Просмотрено {{count}} sites_other",
	"Searching \"{{searchQuery}}\"": "Поиск \"{{searchQuery}}\"",
	"Searching Knowledge for \"{{searchQuery}}\"": "",
	"Searxng Query URL": "URL-адрес запроса Searxng",
	"See readme.md for instructions": "Смотрите readme.md для инструкций",
	"See what's new": "Посмотреть, что нового",
	"Seed": "Сид",
	"Select a base model": "Выберите базовую модель",
	"Select a engine": "Выберите движок",
	"Select a function": "Выберите функцию",
	"Select a model": "Выберите модель",
	"Select a pipeline": "Выбор конвейера",
	"Select a pipeline url": "Выберите URL-адрес конвейера",
	"Select a tool": "",
	"Select an Ollama instance": "Выберите экземпляр Ollama",
	"Select Documents": "Выберите документы",
	"Select Engine": "",
	"Select model": "Выберите модель",
	"Select only one model to call": "",
	"Selected model(s) do not support image inputs": "Выбранные модели не поддерживают ввод изображений",
	"Send": "Отправить",
	"Send a Message": "Отправить сообщение",
	"Send message": "Отправить сообщение",
	"September": "Сентябрь",
	"Serper API Key": "Ключ API Serper",
	"Serply API Key": "",
	"Serpstack API Key": "Ключ API Serpstack",
	"Server connection verified": "Соединение с сервером проверено",
	"Set as default": "Установить по умолчанию",
	"Set Default Model": "Установить модель по умолчанию",
	"Set embedding model (e.g. {{model}})": "Установить модель эмбеддинга (например. {{model}})",
	"Set Image Size": "Установить размер изображения",
	"Set reranking model (e.g. {{model}})": "Установить модель реранжирования (например. {{model}})",
	"Set Steps": "Установить шаги",
	"Set Task Model": "Задать модель задачи",
	"Set Voice": "Установить голос",
	"Settings": "Настройки",
	"Settings saved successfully!": "Настройки успешно сохранены!",
	"Share": "Поделиться",
	"Share Chat": "Поделиться чатом",
	"Share to OpenWebUI Community": "Поделиться с сообществом OpenWebUI",
	"short-summary": "краткое описание",
	"Show": "Показать",
	"Show Admin Details in Account Pending Overlay": "",
	"Show Model": "",
	"Show shortcuts": "Показать клавиатурные сокращения",
	"Show your support!": "",
	"Showcased creativity": "Показать творчество",
	"Sign in": "Войти",
	"Sign Out": "Выход",
	"Sign up": "зарегистрировать",
	"Signing in": "Вход в систему",
	"Source": "Источник",
	"Speech recognition error: {{error}}": "Ошибка распознавания речи: {{error}}",
	"Speech-to-Text Engine": "Система распознавания речи",
	"Stop Sequence": "Последовательность остановки",
	"STT Model": "",
	"STT Settings": "Настройки распознавания речи",
	"Submit": "Отправить",
	"Subtitle (e.g. about the Roman Empire)": "Подзаголовок (например. о Римской империи)",
	"Success": "Успех",
	"Successfully updated.": "Успешно обновлено.",
	"Suggested": "Предложено",
	"Support": "",
	"Support this plugin:": "",
	"System": "Система",
	"System Prompt": "Системный промпт",
	"Tags": "Теги",
	"Tap to interrupt": "",
	"Tavily API Key": "",
	"Tell us more:": "Пожалуйста, расскажите нам больше:",
	"Temperature": "Температура",
	"Template": "Шаблон",
	"Temporary Chat": "",
	"Text Completion": "Завершение текста",
	"Text-to-Speech Engine": "Система синтеза речи",
	"Tfs Z": "Tfs Z",
<<<<<<< HEAD
	"Thanks for your feedback!": "Спасибо за ваше мнение!",
	"The developers behind this plugin are passionate volunteers from the community. If you find this plugin helpful, please consider contributing to its development.": "",
=======
	"Thanks for your feedback!": "Спасибо за вашу обратную связь!",
	"The developers behind this plugin are passionate volunteers from the community. If you find this plugin helpful, please consider contributing to its development.": "Разработчики этого плагина - увлеченные волонтеры из сообщества. Если вы считаете этот плагин полезным, пожалуйста, подумайте о том, чтобы внести свой вклад в его разработку.",
	"The maximum file size in MB. If the file size exceeds this limit, the file will not be uploaded.": "",
	"The maximum number of files that can be used at once in chat. If the number of files exceeds this limit, the files will not be uploaded.": "",
>>>>>>> 693dc310
	"The score should be a value between 0.0 (0%) and 1.0 (100%).": "Оценка должна быть значением между 0,0 (0%) и 1,0 (100%).",
	"Theme": "Тема",
	"Thinking...": "",
	"This action cannot be undone. Do you wish to continue?": "",
	"This ensures that your valuable conversations are securely saved to your backend database. Thank you!": "Это обеспечивает сохранение ваших ценных разговоров в безопасной базе данных на вашем сервере. Спасибо!",
	"This is an experimental feature, it may not function as expected and is subject to change at any time.": "",
	"This will delete": "",
	"Thorough explanation": "Повнимательнее",
	"Tika": "",
	"Tika Server URL required.": "",
	"Tip: Update multiple variable slots consecutively by pressing the tab key in the chat input after each replacement.": "Совет: Обновляйте несколько переменных подряд, нажимая клавишу Tab в поле ввода чата после каждой замены.",
	"Title": "Заголовок",
	"Title (e.g. Tell me a fun fact)": "Заголовок (например. Расскажи мне интересную факт)",
	"Title Auto-Generation": "Автогенерация заголовка",
	"Title cannot be an empty string.": "Заголовок не может быть пустой строкой.",
	"Title Generation Prompt": "Промпт для генерации заголовка",
	"to": "в",
	"To access the available model names for downloading,": "Чтобы получить доступ к доступным для загрузки именам моделей,",
	"To access the GGUF models available for downloading,": "Чтобы получить доступ к моделям GGUF, доступным для загрузки,",
	"To access the WebUI, please reach out to the administrator. Admins can manage user statuses from the Admin Panel.": "",
	"To add documents here, upload them to the \"Documents\" workspace first.": "",
	"to chat input.": "в чате.",
	"To select actions here, add them to the \"Functions\" workspace first.": "",
	"To select filters here, add them to the \"Functions\" workspace first.": "",
	"To select toolkits here, add them to the \"Tools\" workspace first.": "",
	"Today": "Сегодня",
	"Toggle settings": "Переключить настройки",
	"Toggle sidebar": "Переключить боковую панель",
	"Tokens To Keep On Context Refresh (num_keep)": "",
	"Tool created successfully": "",
	"Tool deleted successfully": "",
	"Tool imported successfully": "",
	"Tool updated successfully": "",
	"Toolkit Description (e.g. A toolkit for performing various operations)": "",
	"Toolkit ID (e.g. my_toolkit)": "",
	"Toolkit Name (e.g. My ToolKit)": "",
	"Tools": "",
	"Tools are a function calling system with arbitrary code execution": "",
	"Tools have a function calling system that allows arbitrary code execution": "",
	"Tools have a function calling system that allows arbitrary code execution.": "",
	"Top K": "Top K",
	"Top P": "Top P",
	"Trouble accessing Ollama?": "Проблемы с доступом к Ollama?",
	"TTS Model": "",
	"TTS Settings": "Настройки TTS",
	"TTS Voice": "",
	"Type": "Тип",
	"Type Hugging Face Resolve (Download) URL": "Введите URL-адрес Hugging Face Resolve (загрузки)",
	"Uh-oh! There was an issue connecting to {{provider}}.": "Упс! Возникла проблема подключения к {{provider}}.",
	"UI": "",
	"Unknown file type '{{file_type}}'. Proceeding with the file upload anyway.": "",
	"Unpin": "",
	"Update": "",
	"Update and Copy Link": "Обновить и скопировать ссылку",
	"Update password": "Обновить пароль",
	"Updated at": "",
	"Upload": "",
	"Upload a GGUF model": "Загрузить модель GGUF",
	"Upload Files": "Загрузка файлов",
	"Upload Pipeline": "",
	"Upload Progress": "Прогресс загрузки",
	"URL Mode": "Режим URL",
	"Use '#' in the prompt input to load and select your documents.": "Используйте '#' в поле ввода промпта для загрузки и выбора ваших документов.",
	"Use Gravatar": "Использовать Gravatar",
	"Use Initials": "Использовать инициалы",
	"use_mlock (Ollama)": "use_mlock (Оллама)",
	"use_mmap (Ollama)": "use_mmap (Оллама)",
	"user": "пользователь",
	"User location successfully retrieved.": "",
	"User Permissions": "Права пользователя",
	"Users": "Пользователи",
	"Utilize": "Использовать",
	"Valid time units:": "Допустимые единицы времени:",
	"Valves": "",
	"Valves updated": "",
	"Valves updated successfully": "",
	"variable": "переменная",
	"variable to have them replaced with clipboard content.": "переменная, чтобы их заменить содержимым буфера обмена.",
	"Version": "Версия",
	"Voice": "",
	"Warning": "Предупреждение",
	"Warning:": "",
	"Warning: If you update or change your embedding model, you will need to re-import all documents.": "Предупреждение: Если вы обновите или измените модель эмбеддинга, вам нужно будет повторно импортировать все документы.",
	"Web": "Веб",
	"Web API": "",
	"Web Loader Settings": "Настройки загрузчика Web",
	"Web Search": "Веб-поиск",
	"Web Search Engine": "Поисковая система",
	"Webhook URL": "URL-адрес веб-хука",
	"WebUI Settings": "Настройки WebUI",
	"WebUI will make requests to": "WebUI будет отправлять запросы на",
	"What’s New in": "Что нового в",
	"Whisper (Local)": "",
	"Widescreen Mode": "",
	"Workspace": "Рабочая область",
	"Write a prompt suggestion (e.g. Who are you?)": "Напишите предложение промпта (например, Кто вы?)",
	"Write a summary in 50 words that summarizes [topic or keyword].": "Напишите резюме в 50 словах, которое кратко описывает [тему или ключевое слово].",
	"Yesterday": "Вчера",
	"You": "Вы",
<<<<<<< HEAD
	"You can personalize your interactions with LLMs by adding memories through the 'Manage' button below, making them more helpful and tailored to you.": "",
=======
	"You can only chat with a maximum of {{maxCount}} file(s) at a time.": "",
	"You can personalize your interactions with LLMs by adding memories through the 'Manage' button below, making them more helpful and tailored to you.": "Вы можете персонализировать свое взаимодействие с LLMs, добавив воспоминания с помощью кнопки \"Управлять\" ниже, что сделает их более полезными и адаптированными для вас.",
>>>>>>> 693dc310
	"You cannot clone a base model": "Клонировать базовую модель невозможно",
	"You have no archived conversations.": "У вас нет архивированных бесед.",
	"You have shared this chat": "Вы поделились этим чатом",
	"You're a helpful assistant.": "Вы полезный ассистент.",
	"You're now logged in.": "Вы вошли в систему.",
	"Model Status": "Статус модели",
	"Your account status is currently pending activation.": "",
	"Your entire contribution will go directly to the plugin developer; Open WebUI does not take any percentage. However, the chosen funding platform might have its own fees.": "",
	"Youtube": "Ютуб",
	"Youtube Loader Settings": "Настройки загрузчика YouTube"
}<|MERGE_RESOLUTION|>--- conflicted
+++ resolved
@@ -67,10 +67,6 @@
 	"Attach file": "Прикрепить файл",
 	"Attention to detail": "детализированный",
 	"Audio": "Аудио",
-<<<<<<< HEAD
-	"Audio settings updated successfully": "",
-=======
->>>>>>> 693dc310
 	"August": "Август",
 	"Auto-playback response": "Автоматическое воспроизведение ответа",
 	"Automatic1111": "",
@@ -142,19 +138,12 @@
 	"Content Extraction": "",
 	"Context Length": "Длина контексту",
 	"Continue Response": "Продолжить ответ",
-<<<<<<< HEAD
-	"Continue with {{provider}}": "",
-	"Controls": "",
-	"Copied": "",
-	"Copied shared chat URL to clipboard!": "Копирование общей ссылки чат в буфер обмена!",
-=======
 	"Continue with {{provider}}": "Продолжить с {{provider}}",
 	"Control how message text is split for TTS requests. 'Punctuation' splits into sentences, 'paragraphs' splits into paragraphs, and 'none' keeps the message as a single string.": "",
 	"Controls": "Управление",
 	"Copied": "Скопировано",
 	"Copied shared chat URL to clipboard!": "Копирование в буфер обмена выполнено успешно!",
 	"Copied to clipboard": "",
->>>>>>> 693dc310
 	"Copy": "Копировать",
 	"Copy Code": "",
 	"Copy last code block": "Копировать последний блок кода",
@@ -299,19 +288,11 @@
 	"File": "",
 	"File Mode": "Режим файла",
 	"File not found.": "Файл не найден.",
-<<<<<<< HEAD
-	"Filter": "",
-	"Files": "",
-	"Filter is now globally disabled": "",
-	"Filter is now globally enabled": "",
-	"Filters": "",
-=======
 	"File size should not exceed {{maxSize}} MB.": "",
 	"Files": "Файлы",
 	"Filter is now globally disabled": "Фильтр теперь отключен глобально",
 	"Filter is now globally enabled": "Фильтр теперь включен глобально",
 	"Filters": "Фильтры",
->>>>>>> 693dc310
 	"Fingerprint spoofing detected: Unable to use initials as avatar. Defaulting to default profile image.": "Определение подделки отпечатка: Невозможно использовать инициалы в качестве аватара. По умолчанию используется изображение профиля по умолчанию.",
 	"Fluidly stream large external response chunks": "Плавная потоковая передача больших фрагментов внешних ответов",
 	"Focus chat input": "Фокус ввода чата",
@@ -383,12 +364,8 @@
 	"Language": "Язык",
 	"large language models, locally.": "",
 	"Last Active": "Последний активный",
-<<<<<<< HEAD
-	"Last Modified": "",
-=======
 	"Last Modified": "Последнее изменение",
 	"Leave empty for unlimited": "",
->>>>>>> 693dc310
 	"Light": "Светлый",
 	"Listening...": "",
 	"LLMs can make mistakes. Verify important information.": "LLMs могут допускать ошибки. Проверяйте важную информацию.",
@@ -402,13 +379,9 @@
 	"Manage Ollama Models": "Управление моделями Ollama",
 	"Manage Pipelines": "Управление конвейерами",
 	"March": "Март",
-<<<<<<< HEAD
-	"Max Tokens (num_predict)": "Максимальное количество жетонов (num_predict)",
-=======
 	"Max Tokens (num_predict)": "Максимальное количество токенов (num_predict)",
 	"Max Upload Count": "",
 	"Max Upload Size": "",
->>>>>>> 693dc310
 	"Maximum of 3 models can be downloaded simultaneously. Please try again later.": "Максимальное количество моделей для загрузки одновременно - 3. Пожалуйста, попробуйте позже.",
 	"May": "Май",
 	"Memories accessible by LLMs will be shown here.": "Мемории, доступные LLMs, будут отображаться здесь.",
@@ -539,12 +512,8 @@
 	"Reset Upload Directory": "",
 	"Reset Vector Storage": "Сбросить векторное хранилище",
 	"Response AutoCopy to Clipboard": "Автоматическое копирование ответа в буфер обмена",
-<<<<<<< HEAD
-	"Response notifications cannot be activated as the website permissions have been denied. Please visit your browser settings to grant the necessary access.": "",
-=======
 	"Response notifications cannot be activated as the website permissions have been denied. Please visit your browser settings to grant the necessary access.": "Уведомления об ответах не могут быть активированы, поскольку доступ к веб-сайту был заблокирован. Пожалуйста, перейдите к настройкам своего браузера, чтобы предоставить необходимый доступ.",
 	"Response splitting": "",
->>>>>>> 693dc310
 	"Role": "Роль",
 	"Rosé Pine": "Розовое сосновое дерево",
 	"Rosé Pine Dawn": "Розовое сосновое дерево рассвет",
@@ -652,15 +621,10 @@
 	"Text Completion": "Завершение текста",
 	"Text-to-Speech Engine": "Система синтеза речи",
 	"Tfs Z": "Tfs Z",
-<<<<<<< HEAD
-	"Thanks for your feedback!": "Спасибо за ваше мнение!",
-	"The developers behind this plugin are passionate volunteers from the community. If you find this plugin helpful, please consider contributing to its development.": "",
-=======
 	"Thanks for your feedback!": "Спасибо за вашу обратную связь!",
 	"The developers behind this plugin are passionate volunteers from the community. If you find this plugin helpful, please consider contributing to its development.": "Разработчики этого плагина - увлеченные волонтеры из сообщества. Если вы считаете этот плагин полезным, пожалуйста, подумайте о том, чтобы внести свой вклад в его разработку.",
 	"The maximum file size in MB. If the file size exceeds this limit, the file will not be uploaded.": "",
 	"The maximum number of files that can be used at once in chat. If the number of files exceeds this limit, the files will not be uploaded.": "",
->>>>>>> 693dc310
 	"The score should be a value between 0.0 (0%) and 1.0 (100%).": "Оценка должна быть значением между 0,0 (0%) и 1,0 (100%).",
 	"Theme": "Тема",
 	"Thinking...": "",
@@ -760,12 +724,8 @@
 	"Write a summary in 50 words that summarizes [topic or keyword].": "Напишите резюме в 50 словах, которое кратко описывает [тему или ключевое слово].",
 	"Yesterday": "Вчера",
 	"You": "Вы",
-<<<<<<< HEAD
-	"You can personalize your interactions with LLMs by adding memories through the 'Manage' button below, making them more helpful and tailored to you.": "",
-=======
 	"You can only chat with a maximum of {{maxCount}} file(s) at a time.": "",
 	"You can personalize your interactions with LLMs by adding memories through the 'Manage' button below, making them more helpful and tailored to you.": "Вы можете персонализировать свое взаимодействие с LLMs, добавив воспоминания с помощью кнопки \"Управлять\" ниже, что сделает их более полезными и адаптированными для вас.",
->>>>>>> 693dc310
 	"You cannot clone a base model": "Клонировать базовую модель невозможно",
 	"You have no archived conversations.": "У вас нет архивированных бесед.",
 	"You have shared this chat": "Вы поделились этим чатом",
