{
	"'s', 'm', 'h', 'd', 'w' or '-1' for no expiration.": "'s', 'm', 'h', 'd', 'w' 或 '-1' 表示无过期时间。",
	"(Beta)": "（测试版）",
	"(e.g. `sh webui.sh --api`)": "（例如 `sh webui.sh --api`）",
	"(latest)": "",
	"{{modelName}} is thinking...": "{{modelName}} 正在思考...",
	"{{user}}'s Chats": "",
	"{{webUIName}} Backend Required": "需要 {{webUIName}} 后端",
	"a user": "用户",
	"About": "关于",
	"Account": "账户",
	"Accurate information": "",
	"Add a model": "添加模型",
	"Add a model tag name": "添加模型标签名称",
	"Add a short description about what this modelfile does": "为这个模型文件添加一段简短的描述",
	"Add a short title for this prompt": "为这个提示词添加一个简短的标题",
	"Add a tag": "添加标签",
	"Add custom prompt": "",
	"Add Docs": "添加文档",
	"Add Files": "添加文件",
	"Add message": "添加消息",
	"Add Model": "",
	"Add Tags": "添加标签",
	"Add User": "",
	"Adjusting these settings will apply changes universally to all users.": "调整这些设置将会对所有用户应用更改。",
	"admin": "管理员",
	"Admin Panel": "管理员面板",
	"Admin Settings": "管理员设置",
	"Advanced Parameters": "高级参数",
	"all": "所有",
	"All Documents": "",
	"All Users": "所有用户",
	"Allow": "允许",
	"Allow Chat Deletion": "允许删除聊天记录",
	"alphanumeric characters and hyphens": "字母数字字符和连字符",
	"Already have an account?": "已经有账户了吗？",
	"an assistant": "助手",
	"and": "和",
	"and create a new shared link.": "",
	"API Base URL": "API 基础 URL",
	"API Key": "API 密钥",
	"API Key created.": "",
	"API keys": "",
	"API RPM": "API RPM",
	"April": "",
	"Archive": "",
	"Archived Chats": "存档记录",
	"are allowed - Activate this command by typing": "允许 - 通过输入来激活这个命令",
	"Are you sure?": "你确定吗？",
	"Attach file": "",
	"Attention to detail": "",
	"Audio": "音频",
	"August": "",
	"Auto-playback response": "自动播放回应",
	"Auto-send input after 3 sec.": "3 秒后自动发送输入",
	"AUTOMATIC1111 Base URL": "AUTOMATIC1111 基础 URL",
	"AUTOMATIC1111 Base URL is required.": "需要 AUTOMATIC1111 基础 URL。",
	"available!": "可用！",
	"Back": "返回",
	"Bad Response": "",
	"before": "",
	"Being lazy": "",
	"Builder Mode": "构建模式",
	"Bypass SSL verification for Websites": "",
	"Cancel": "取消",
	"Categories": "分类",
	"Change Password": "更改密码",
	"Chat": "聊天",
	"Chat History": "聊天历史",
	"Chat History is off for this browser.": "此浏览器已关闭聊天历史功能。",
	"Chats": "聊天",
	"Check Again": "再次检查",
	"Check for updates": "检查更新",
	"Checking for updates...": "正在检查更新...",
	"Choose a model before saving...": "保存前选择一个模型...",
	"Chunk Overlap": "块重叠 (Chunk Overlap)",
	"Chunk Params": "块参数 (Chunk Params)",
	"Chunk Size": "块大小 (Chunk Size)",
	"Citation": "",
	"Click here for help.": "点击这里获取帮助。",
	"Click here to": "",
	"Click here to check other modelfiles.": "点击这里检查其他模型文件。",
	"Click here to select": "点击这里选择",
	"Click here to select a csv file.": "",
	"Click here to select documents.": "点击这里选择文档。",
	"click here.": "点击这里。",
	"Click on the user role button to change a user's role.": "点击用户角色按钮以更改用户的角色。",
	"Close": "关闭",
	"Collection": "收藏",
	"ComfyUI": "",
	"ComfyUI Base URL": "",
	"ComfyUI Base URL is required.": "",
	"Command": "命令",
	"Confirm Password": "确认密码",
	"Connections": "连接",
	"Content": "内容",
	"Context Length": "上下文长度",
	"Continue Response": "",
	"Conversation Mode": "对话模式",
	"Copied shared chat URL to clipboard!": "",
	"Copy": "",
	"Copy last code block": "复制最后一个代码块",
	"Copy last response": "复制最后一次回复",
	"Copy Link": "",
	"Copying to clipboard was successful!": "复制到剪贴板成功！",
	"Create a concise, 3-5 word phrase as a header for the following query, strictly adhering to the 3-5 word limit and avoiding the use of the word 'title':": "为以下查询创建一个简洁的、3-5 个词的短语作为标题，严格遵守 3-5 个词的限制并避免使用“标题”一词：",
	"Create a modelfile": "创建模型文件",
	"Create Account": "创建账户",
	"Create new key": "",
	"Create new secret key": "",
	"Created at": "创建于",
	"Created At": "",
	"Current Model": "当前模型",
	"Current Password": "当前密码",
	"Custom": "自定义",
	"Customize Ollama models for a specific purpose": "定制特定用途的 Ollama 模型",
	"Dark": "暗色",
	"Dashboard": "",
	"Database": "数据库",
	"DD/MM/YYYY HH:mm": "DD/MM/YYYY HH:mm",
	"December": "",
	"Default": "默认",
	"Default (Automatic1111)": "默认（Automatic1111）",
	"Default (SentenceTransformers)": "",
	"Default (Web API)": "默认（Web API）",
	"Default model updated": "默认模型已更新",
	"Default Prompt Suggestions": "默认提示词建议",
	"Default User Role": "默认用户角色",
	"delete": "删除",
	"Delete": "",
	"Delete a model": "删除一个模型",
	"Delete chat": "删除聊天",
	"Delete Chat": "",
	"Delete Chats": "删除聊天记录",
	"delete this link": "",
	"Delete User": "",
	"Deleted {{deleteModelTag}}": "已删除{{deleteModelTag}}",
	"Deleted {{tagName}}": "",
	"Description": "描述",
	"Didn't fully follow instructions": "",
	"Disabled": "禁用",
	"Discover a modelfile": "探索模型文件",
	"Discover a prompt": "探索提示词",
	"Discover, download, and explore custom prompts": "发现、下载并探索自定义提示词",
	"Discover, download, and explore model presets": "发现、下载并探索模型预设",
	"Display the username instead of You in the Chat": "在聊天中显示用户名而不是“你”",
	"Document": "文档",
	"Document Settings": "文档设置",
	"Documents": "文档",
	"does not make any external connections, and your data stays securely on your locally hosted server.": "不进行任何外部连接，您的数据安全地存储在您的本地服务器上。",
	"Don't Allow": "不允许",
	"Don't have an account?": "没有账户？",
	"Don't like the style": "",
	"Download": "",
	"Download canceled": "",
	"Download Database": "下载数据库",
	"Drop any files here to add to the conversation": "拖动文件到此处以添加到对话中",
	"e.g. '30s','10m'. Valid time units are 's', 'm', 'h'.": "例如 '30s','10m'。有效的时间单位是's', 'm', 'h'。",
	"Edit": "",
	"Edit Doc": "编辑文档",
	"Edit User": "编辑用户",
	"Email": "电子邮件",
	"Embedding Model": "",
	"Embedding Model Engine": "",
	"Embedding model set to \"{{embedding_model}}\"": "",
	"Enable Chat History": "启用聊天历史",
	"Enable New Sign Ups": "启用新注册",
	"Enabled": "启用",
	"Ensure your CSV file includes 4 columns in this order: Name, Email, Password, Role.": "",
	"Enter {{role}} message here": "在此处输入 {{role}} 信息",
	"Enter Chunk Overlap": "输入块重叠 (Chunk Overlap)",
	"Enter Chunk Size": "输入块大小 (Chunk Size)",
	"Enter Image Size (e.g. 512x512)": "输入图片大小 (例如 512x512)",
	"Enter language codes": "",
	"Enter LiteLLM API Base URL (litellm_params.api_base)": "输入 LiteLLM API 基本 URL (litellm_params.api_base)",
	"Enter LiteLLM API Key (litellm_params.api_key)": "输入 LiteLLM API 密匙 (litellm_params.api_key)",
	"Enter LiteLLM API RPM (litellm_params.rpm)": "输入 LiteLLM API 速率限制 (litellm_params.rpm)",
	"Enter LiteLLM Model (litellm_params.model)": "输入 LiteLLM 模型 (litellm_params.model)",
	"Enter Max Tokens (litellm_params.max_tokens)": "输入模型的 Max Tokens (litellm_params.max_tokens)",
	"Enter model tag (e.g. {{modelTag}})": "输入模型标签 (例如{{modelTag}})",
	"Enter Number of Steps (e.g. 50)": "输入步数 (例如 50)",
	"Enter Score": "",
	"Enter stop sequence": "输入停止序列",
	"Enter Top K": "输入 Top K",
	"Enter URL (e.g. http://127.0.0.1:7860/)": "输入 URL (例如 http://127.0.0.1:7860/)",
	"Enter URL (e.g. http://localhost:11434)": "",
	"Enter Your Email": "输入您的电子邮件",
	"Enter Your Full Name": "输入您的全名",
	"Enter Your Password": "输入您的密码",
	"Enter Your Role": "",
	"Experimental": "实验性",
	"Export All Chats (All Users)": "导出所有聊天（所有用户）",
	"Export Chats": "导出聊天",
	"Export Documents Mapping": "导出文档映射",
	"Export Modelfiles": "导出模型文件",
	"Export Prompts": "导出提示词",
	"Failed to create API Key.": "",
	"Failed to read clipboard contents": "无法读取剪贴板内容",
	"February": "",
	"Feel free to add specific details": "",
	"File Mode": "文件模式",
	"File not found.": "文件未找到。",
	"Fingerprint spoofing detected: Unable to use initials as avatar. Defaulting to default profile image.": "",
	"Fluidly stream large external response chunks": "流畅地传输大型外部响应块",
	"Focus chat input": "聚焦聊天输入",
	"Followed instructions perfectly": "",
	"Format your variables using square brackets like this:": "使用这样的方括号格式化你的变量：",
	"From (Base Model)": "来自（基础模型）",
	"Full Screen Mode": "全屏模式",
	"General": "通用",
	"General Settings": "通用设置",
	"Generation Info": "",
	"Good Response": "",
	"has no conversations.": "",
	"Hello, {{name}}": "你好，{{name}}",
	"Help": "",
	"Hide": "隐藏",
	"Hide Additional Params": "隐藏额外参数",
	"How can I help you today?": "我今天能帮你做什么？",
	"Hybrid Search": "",
	"Image Generation (Experimental)": "图像生成（实验性）",
	"Image Generation Engine": "图像生成引擎",
	"Image Settings": "图像设置",
	"Images": "图像",
	"Import Chats": "导入聊天",
	"Import Documents Mapping": "导入文档映射",
	"Import Modelfiles": "导入模型文件",
	"Import Prompts": "导入提示",
	"Include `--api` flag when running stable-diffusion-webui": "运行 stable-diffusion-webui 时包含 `--api` 标志",
	"Input commands": "",
	"Interface": "界面",
	"Invalid Tag": "",
	"January": "",
	"join our Discord for help.": "加入我们的 Discord 寻求帮助。",
	"JSON": "JSON",
	"July": "",
	"June": "",
	"JWT Expiration": "JWT 过期",
	"JWT Token": "JWT 令牌",
	"Keep Alive": "保持活动",
	"Keyboard shortcuts": "键盘快捷键",
	"Language": "语言",
	"Last Active": "",
	"Light": "浅色",
	"OLED Dark": "暗黑色",
	"Listening...": "监听中...",
	"LLMs can make mistakes. Verify important information.": "LLM 可能会生成错误信息，请验证重要信息。",
	"Made by OpenWebUI Community": "由 OpenWebUI 社区制作",
	"Make sure to enclose them with": "确保将它们包含在内",
	"Manage LiteLLM Models": "管理 LiteLLM 模型",
	"Manage Models": "管理模型",
	"Manage Ollama Models": "管理 Ollama 模型",
	"March": "",
	"Max Tokens": "最大令牌数",
	"Maximum of 3 models can be downloaded simultaneously. Please try again later.": "最多可以同时下载 3 个模型，请稍后重试。",
	"May": "",
	"Messages you send after creating your link won't be shared. Users with the URL will beable to view the shared chat.": "",
	"Minimum Score": "",
	"Mirostat": "Mirostat",
	"Mirostat Eta": "Mirostat Eta",
	"Mirostat Tau": "Mirostat Tau",
	"MMMM DD, YYYY": "MMMM DD, YYYY",
	"MMMM DD, YYYY HH:mm": "",
	"Model '{{modelName}}' has been successfully downloaded.": "模型'{{modelName}}'已成功下载。",
	"Model '{{modelTag}}' is already in queue for downloading.": "模型'{{modelTag}}'已在下载队列中。",
	"Model {{modelId}} not found": "未找到模型{{modelId}}",
	"Model {{modelName}} already exists.": "模型{{modelName}}已存在。",
	"Model filesystem path detected. Model shortname is required for update, cannot continue.": "",
	"Model Name": "模型名称",
	"Model not selected": "未选择模型",
	"Model Tag Name": "模型标签名称",
	"Model Whitelisting": "白名单模型",
	"Model(s) Whitelisted": "模型已加入白名单",
	"Modelfile": "模型文件",
	"Modelfile Advanced Settings": "模型文件高级设置",
	"Modelfile Content": "模型文件内容",
	"Modelfiles": "模型文件",
	"Models": "模型",
	"More": "",
	"My Documents": "我的文档",
	"My Modelfiles": "我的模型文件",
	"My Prompts": "我的提示词",
	"Name": "名称",
	"Name Tag": "名称标签",
	"Name your modelfile": "命名你的模型文件",
	"New Chat": "新聊天",
	"New Password": "新密码",
	"No results found": "",
	"No source available": "",
	"Not factually correct": "",
	"Not sure what to add?": "不确定要添加什么？",
	"Not sure what to write? Switch to": "不确定写什么？切换到",
	"Note: If you set a minimum score, the search will only return documents with a score greater than or equal to the minimum score.": "",
	"Notifications": "桌面通知",
	"November": "",
	"October": "",
	"Off": "关闭",
	"Okay, Let's Go!": "好的，我们开始吧！",
	"Ollama": "",
	"Ollama Base URL": "Ollama 基础 URL",
	"Ollama Version": "Ollama 版本",
	"On": "开",
	"Only": "仅",
	"Only alphanumeric characters and hyphens are allowed in the command string.": "命令字符串中只允许使用英文字母，数字 (0-9) 以及连字符 (-)。",
	"Oops! Hold tight! Your files are still in the processing oven. We're cooking them up to perfection. Please be patient and we'll let you know once they're ready.": "哎呀！请稍等！您的文件仍在处理中。我们正在将它们做得尽善尽美，请耐心等待，一旦准备好我们会通知您。",
	"Oops! Looks like the URL is invalid. Please double-check and try again.": "哎呀！看起来 URL 无效。请仔细检查后再试一次。",
	"Oops! You're using an unsupported method (frontend only). Please serve the WebUI from the backend.": "哎呀！您正在使用不支持的方法（仅限前端）。请从后端提供 WebUI。",
	"Open": "打开",
	"Open AI": "Open AI",
	"Open AI (Dall-E)": "Open AI (Dall-E)",
	"Open new chat": "打开新聊天",
	"OpenAI": "",
	"OpenAI API": "OpenAI API",
	"OpenAI API Config": "",
	"OpenAI API Key is required.": "需要 OpenAI API 密钥。",
	"OpenAI URL/Key required.": "",
	"or": "或",
	"Other": "",
	"Overview": "",
	"Parameters": "参数",
	"Password": "密码",
	"PDF document (.pdf)": "",
	"PDF Extract Images (OCR)": "PDF 图像处理 (使用 OCR)",
	"pending": "待定",
	"Permission denied when accessing microphone: {{error}}": "访问麦克风时权限被拒绝：{{error}}",
	"Plain text (.txt)": "",
	"Playground": "AI 对话游乐场",
	"Positive attitude": "",
<<<<<<< HEAD
	"Profile Image": "用户头像",
=======
	"Previous 30 days": "",
	"Previous 7 days": "",
	"Profile Image": "",
	"Prompt": "",
>>>>>>> 90503be2
	"Prompt (e.g. Tell me a fun fact about the Roman Empire)": "",
	"Prompt Content": "提示词内容",
	"Prompt suggestions": "提示词建议",
	"Prompts": "提示词",
	"Pull \"{{searchValue}}\" from Ollama.com": "",
	"Pull a model from Ollama.com": "从 Ollama.com 拉取一个模型",
	"Pull Progress": "拉取进度",
	"Query Params": "查询参数",
	"RAG Template": "RAG 模板",
	"Raw Format": "原始格式",
	"Read Aloud": "",
	"Record voice": "录音",
	"Redirecting you to OpenWebUI Community": "正在将您重定向到 OpenWebUI 社区",
	"Refused when it shouldn't have": "",
	"Regenerate": "",
	"Release Notes": "发布说明",
<<<<<<< HEAD
	"Remove": "移除",
=======
	"Remove": "",
	"Remove Model": "",
	"Rename": "",
>>>>>>> 90503be2
	"Repeat Last N": "重复最后 N 次",
	"Repeat Penalty": "重复惩罚",
	"Request Mode": "请求模式",
	"Reranking Model": "",
	"Reranking model disabled": "",
	"Reranking model set to \"{{reranking_model}}\"": "",
	"Reset Vector Storage": "重置向量存储",
	"Response AutoCopy to Clipboard": "自动复制回答到剪贴板",
	"Role": "角色",
	"Rosé Pine": "玫瑰松",
	"Rosé Pine Dawn": "黎明玫瑰松",
	"Save": "保存",
	"Save & Create": "保存并创建",
	"Save & Submit": "保存并提交",
	"Save & Update": "保存并更新",
	"Saving chat logs directly to your browser's storage is no longer supported. Please take a moment to download and delete your chat logs by clicking the button below. Don't worry, you can easily re-import your chat logs to the backend through": "不再支持直接将聊天记录保存到浏览器存储中。请点击下面的按钮下载并删除您的聊天记录。别担心，您可以通过轻松地将聊天记录重新导入到后端",
	"Scan": "扫描",
	"Scan complete!": "扫描完成！",
	"Scan for documents from {{path}}": "从 {{path}} 扫描文档",
	"Search": "搜索",
	"Search a model": "",
	"Search Documents": "搜索文档",
	"Search Prompts": "搜索提示词",
	"See readme.md for instructions": "查看 readme.md 以获取说明",
	"See what's new": "查看最新内容",
	"Seed": "种子",
	"Select a mode": "选择一个模式",
	"Select a model": "选择一个模型",
	"Select an Ollama instance": "选择一个 Ollama 实例",
	"Select model": "",
	"Send a Message": "发送消息",
	"Send message": "发送消息",
	"September": "",
	"Server connection verified": "已验证服务器连接",
	"Set as default": "设为默认",
	"Set Default Model": "设置默认模型",
	"Set embedding model (e.g. {{model}})": "",
	"Set Image Size": "设置图片大小",
	"Set Model": "设置模型",
	"Set reranking model (e.g. {{model}})": "",
	"Set Steps": "设置步骤",
	"Set Title Auto-Generation Model": "设置标题自动生成模型",
	"Set Voice": "设置声音",
	"Set Model": "设置模型",
	"Settings": "设置",
	"Settings saved successfully!": "设置已保存",
	"Share": "",
	"Share Chat": "",
	"Share to OpenWebUI Community": "分享到 OpenWebUI 社区",
	"short-summary": "简短总结",
	"Show": "显示",
	"Show Additional Params": "显示额外参数",
	"Show shortcuts": "显示快捷方式",
	"Showcased creativity": "",
	"sidebar": "侧边栏",
	"Sign in": "登录",
	"Sign Out": "登出",
	"Sign up": "注册",
	"Signing in": "",
	"Source": "",
	"Speech recognition error: {{error}}": "语音识别错误：{{error}}",
	"Speech-to-Text Engine": "语音转文字引擎",
	"SpeechRecognition API is not supported in this browser.": "此浏览器不支持 SpeechRecognition API。",
	"Stop Sequence": "停止序列",
	"STT Settings": "语音转文字设置",
	"Submit": "提交",
	"Subtitle (e.g. about the Roman Empire)": "",
	"Success": "成功",
	"Successfully updated.": "成功更新。",
	"Suggested": "",
	"Sync All": "同步所有",
	"System": "系统",
	"System Prompt": "系统提示",
	"Tags": "标签",
	"Tell us more:": "",
	"Temperature": "温度",
	"Template": "模板",
	"Text Completion": "文本完成",
	"Text-to-Speech Engine": "文本转语音引擎",
	"Tfs Z": "Tfs Z",
	"Thanks for your feedback!": "",
	"The score should be a value between 0.0 (0%) and 1.0 (100%).": "",
	"Theme": "主题",
	"This ensures that your valuable conversations are securely saved to your backend database. Thank you!": "这确保了您宝贵的对话被安全保存到后端数据库中。谢谢！",
	"This setting does not sync across browsers or devices.": "此设置不会在浏览器或设备之间同步。",
	"Thorough explanation": "",
	"Tip: Update multiple variable slots consecutively by pressing the tab key in the chat input after each replacement.": "提示：在每次替换后，在聊天输入中按 Tab 键可以连续更新多个变量。",
	"Title": "标题",
	"Title (e.g. Tell me a fun fact)": "",
	"Title Auto-Generation": "标题自动生成",
	"Title cannot be an empty string.": "",
	"Title Generation Prompt": "自动生成标题的提示词",
	"to": "到",
	"To access the available model names for downloading,": "要访问可下载的模型名称，",
	"To access the GGUF models available for downloading,": "要访问可下载的 GGUF 模型，",
	"to chat input.": "到聊天输入。",
	"Today": "",
	"Toggle settings": "切换设置",
	"Toggle sidebar": "切换侧边栏",
	"Top K": "Top K",
	"Top P": "Top P",
	"Trouble accessing Ollama?": "访问 Ollama 时遇到问题？",
	"TTS Settings": "文本转语音设置",
<<<<<<< HEAD
	"Type Hugging Face Resolve (Download) URL": "输入Hugging Face解析（下载）URL",
	"Uh-oh! There was an issue connecting to {{provider}}.": "哎呀！连接到{{provider}}时出现问题，请点击模型状态查看模型是否正常",
=======
	"Type Hugging Face Resolve (Download) URL": "输入 Hugging Face 解析（下载）URL",
	"Uh-oh! There was an issue connecting to {{provider}}.": "哎呀！连接到{{provider}}时出现问题。",
>>>>>>> 90503be2
	"Unknown File Type '{{file_type}}', but accepting and treating as plain text": "未知文件类型'{{file_type}}'，将视为纯文本进行处理",
	"Update and Copy Link": "",
	"Update password": "更新密码",
	"Upload a GGUF model": "上传一个 GGUF 模型",
	"Upload files": "上传文件",
	"Upload Progress": "上传进度",
	"URL Mode": "URL 模式",
	"Use '#' in the prompt input to load and select your documents.": "在提示输入中使用'#'来加载和选择你的文档。",
<<<<<<< HEAD
	"Use Gravatar": "使用Gravatar",
	"Use Initials": "使用默认头像",
=======
	"Use Gravatar": "使用 Gravatar",
	"Use Initials": "",
>>>>>>> 90503be2
	"user": "用户",
	"User Permissions": "用户权限",
	"Users": "用户",
	"Utilize": "利用",
	"Valid time units:": "有效时间单位：",
	"variable": "变量",
	"variable to have them replaced with clipboard content.": "变量将被剪贴板内容替换。",
	"Version": "版本",
	"Warning: If you update or change your embedding model, you will need to re-import all documents.": "",
	"Web": "网页",
	"Web Loader Settings": "",
	"Web Params": "",
	"Webhook URL": "",
	"WebUI Add-ons": "WebUI 插件",
	"WebUI Settings": "WebUI 设置",
	"WebUI will make requests to": "WebUI 将请求",
	"What’s New in": "最新变化",
	"When history is turned off, new chats on this browser won't appear in your history on any of your devices.": "当历史记录被关闭时，这个浏览器上的新聊天不会出现在你任何设备的历史记录中。",
	"Whisper (Local)": "Whisper（本地）",
	"Write a prompt suggestion (e.g. Who are you?)": "写一个提示建议（例如：你是谁？）",
	"Write a summary in 50 words that summarizes [topic or keyword].": "用 50 个字写一个总结 [主题或关键词]。",
	"Yesterday": "",
	"You": "你",
	"You have no archived conversations.": "",
	"You have shared this chat": "",
	"You're a helpful assistant.": "你是一个有帮助的助手。",
	"You're now logged in.": "已登录。",
	"Youtube": "",
<<<<<<< HEAD
	"Model Status": "模型状态"
=======
	"Youtube Loader Settings": ""
>>>>>>> 90503be2
}<|MERGE_RESOLUTION|>--- conflicted
+++ resolved
@@ -326,14 +326,10 @@
 	"Plain text (.txt)": "",
 	"Playground": "AI 对话游乐场",
 	"Positive attitude": "",
-<<<<<<< HEAD
 	"Profile Image": "用户头像",
-=======
 	"Previous 30 days": "",
 	"Previous 7 days": "",
-	"Profile Image": "",
 	"Prompt": "",
->>>>>>> 90503be2
 	"Prompt (e.g. Tell me a fun fact about the Roman Empire)": "",
 	"Prompt Content": "提示词内容",
 	"Prompt suggestions": "提示词建议",
@@ -350,13 +346,9 @@
 	"Refused when it shouldn't have": "",
 	"Regenerate": "",
 	"Release Notes": "发布说明",
-<<<<<<< HEAD
 	"Remove": "移除",
-=======
-	"Remove": "",
 	"Remove Model": "",
 	"Rename": "",
->>>>>>> 90503be2
 	"Repeat Last N": "重复最后 N 次",
 	"Repeat Penalty": "重复惩罚",
 	"Request Mode": "请求模式",
@@ -460,13 +452,8 @@
 	"Top P": "Top P",
 	"Trouble accessing Ollama?": "访问 Ollama 时遇到问题？",
 	"TTS Settings": "文本转语音设置",
-<<<<<<< HEAD
-	"Type Hugging Face Resolve (Download) URL": "输入Hugging Face解析（下载）URL",
-	"Uh-oh! There was an issue connecting to {{provider}}.": "哎呀！连接到{{provider}}时出现问题，请点击模型状态查看模型是否正常",
-=======
 	"Type Hugging Face Resolve (Download) URL": "输入 Hugging Face 解析（下载）URL",
 	"Uh-oh! There was an issue connecting to {{provider}}.": "哎呀！连接到{{provider}}时出现问题。",
->>>>>>> 90503be2
 	"Unknown File Type '{{file_type}}', but accepting and treating as plain text": "未知文件类型'{{file_type}}'，将视为纯文本进行处理",
 	"Update and Copy Link": "",
 	"Update password": "更新密码",
@@ -475,13 +462,8 @@
 	"Upload Progress": "上传进度",
 	"URL Mode": "URL 模式",
 	"Use '#' in the prompt input to load and select your documents.": "在提示输入中使用'#'来加载和选择你的文档。",
-<<<<<<< HEAD
 	"Use Gravatar": "使用Gravatar",
 	"Use Initials": "使用默认头像",
-=======
-	"Use Gravatar": "使用 Gravatar",
-	"Use Initials": "",
->>>>>>> 90503be2
 	"user": "用户",
 	"User Permissions": "用户权限",
 	"Users": "用户",
@@ -510,9 +492,6 @@
 	"You're a helpful assistant.": "你是一个有帮助的助手。",
 	"You're now logged in.": "已登录。",
 	"Youtube": "",
-<<<<<<< HEAD
-	"Model Status": "模型状态"
-=======
+	"Model Status": "模型状态",
 	"Youtube Loader Settings": ""
->>>>>>> 90503be2
 }