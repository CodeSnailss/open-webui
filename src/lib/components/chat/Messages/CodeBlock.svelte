<script lang="ts">
	import hljs from 'highlight.js';
	import { loadPyodide } from 'pyodide';
	import mermaid from 'mermaid';

	import { v4 as uuidv4 } from 'uuid';

	import { getContext, getAllContexts, onMount } from 'svelte';
	import { copyToClipboard } from '$lib/utils';

	import 'highlight.js/styles/github-dark.min.css';

	import PyodideWorker from '$lib/workers/pyodide.worker?worker';
	import { loadSandpackClient } from '@codesandbox/sandpack-client';

	const i18n = getContext('i18n');

	export let id = '';

	export let token;
	export let lang = '';
	export let code = '';

	let mermaidHtml = null;

	let highlightedCode = null;
	let executing = false;

	let stdout = null;
	let stderr = null;
	let result = null;

	let copied = false;

	const copyCode = async () => {
		copied = true;
		await copyToClipboard(code);

		setTimeout(() => {
			copied = false;
		}, 1000);
	};

	const checkPythonCode = (str) => {
		// Check if the string contains typical Python syntax characters
		const pythonSyntax = [
			'def ',
			'else:',
			'elif ',
			'try:',
			'except:',
			'finally:',
			'yield ',
			'lambda ',
			'assert ',
			'nonlocal ',
			'del ',
			'True',
			'False',
			'None',
			' and ',
			' or ',
			' not ',
			' in ',
			' is ',
			' with '
		];

		for (let syntax of pythonSyntax) {
			if (str.includes(syntax)) {
				return true;
			}
		}

		// If none of the above conditions met, it's probably not Python code
		return false;
	};

	const executePython = async (code) => {
		if (!code.includes('input') && !code.includes('matplotlib')) {
			executePythonAsWorker(code);
		} else {
			result = null;
			stdout = null;
			stderr = null;

			executing = true;

			document.pyodideMplTarget = document.getElementById(`plt-canvas-${id}`);

			let pyodide = await loadPyodide({
				indexURL: '/pyodide/',
				stdout: (text) => {
					console.log('Python output:', text);

					if (stdout) {
						stdout += `${text}\n`;
					} else {
						stdout = `${text}\n`;
					}
				},
				stderr: (text) => {
					console.log('An error occured:', text);
					if (stderr) {
						stderr += `${text}\n`;
					} else {
						stderr = `${text}\n`;
					}
				},
				packages: ['micropip']
			});

			try {
				const micropip = pyodide.pyimport('micropip');

				// await micropip.set_index_urls('https://pypi.org/pypi/{package_name}/json');

				let packages = [
					code.includes('requests') ? 'requests' : null,
					code.includes('bs4') ? 'beautifulsoup4' : null,
					code.includes('numpy') ? 'numpy' : null,
					code.includes('pandas') ? 'pandas' : null,
					code.includes('matplotlib') ? 'matplotlib' : null,
					code.includes('sklearn') ? 'scikit-learn' : null,
					code.includes('scipy') ? 'scipy' : null,
					code.includes('re') ? 'regex' : null,
					code.includes('seaborn') ? 'seaborn' : null
				].filter(Boolean);

				console.log(packages);
				await micropip.install(packages);

				result = await pyodide.runPythonAsync(`from js import prompt
def input(p):
    return prompt(p)
__builtins__.input = input`);

				result = await pyodide.runPython(code);

				if (!result) {
					result = '[NO OUTPUT]';
				}

				console.log(result);
				console.log(stdout);
				console.log(stderr);

				const pltCanvasElement = document.getElementById(`plt-canvas-${id}`);

				if (pltCanvasElement?.innerHTML !== '') {
					pltCanvasElement.classList.add('pt-4');
				}
			} catch (error) {
				console.error('Error:', error);
				stderr = error;
			}

			executing = false;
		}
	};

	const executePythonAsWorker = async (code) => {
		result = null;
		stdout = null;
		stderr = null;

		executing = true;

		let packages = [
			code.includes('requests') ? 'requests' : null,
			code.includes('bs4') ? 'beautifulsoup4' : null,
			code.includes('numpy') ? 'numpy' : null,
			code.includes('pandas') ? 'pandas' : null,
			code.includes('sklearn') ? 'scikit-learn' : null,
			code.includes('scipy') ? 'scipy' : null,
			code.includes('re') ? 'regex' : null,
			code.includes('seaborn') ? 'seaborn' : null
		].filter(Boolean);

		console.log(packages);

		const pyodideWorker = new PyodideWorker();

		pyodideWorker.postMessage({
			id: id,
			code: code,
			packages: packages
		});

		setTimeout(() => {
			if (executing) {
				executing = false;
				stderr = 'Execution Time Limit Exceeded';
				pyodideWorker.terminate();
			}
		}, 60000);

		pyodideWorker.onmessage = (event) => {
			console.log('pyodideWorker.onmessage', event);
			const { id, ...data } = event.data;

			console.log(id, data);

			data['stdout'] && (stdout = data['stdout']);
			data['stderr'] && (stderr = data['stderr']);
			data['result'] && (result = data['result']);

			executing = false;
		};

		pyodideWorker.onerror = (event) => {
			console.log('pyodideWorker.onerror', event);
			executing = false;
		};
	};

	let expanded = false;
	let all_expanded = true;
	let sandpackIframe;
	let sandpackClient;
	let enableHTML = false;

	const executeHTML = async (code) => {
		const content = {
			files: {
				'/package.json': {
					code: JSON.stringify({
						main: 'index.html',
						devDependencies: {}
					})
				},
				'/index.html': { code }
			},
			environment: 'vanilla',
			template: 'static'
		};
		if (sandpackClient) {
			sandpackClient.updateSandbox(content);
		} else {
			sandpackClient = await loadSandpackClient(sandpackIframe, content, {
				showOpenInCodeSandbox: true
			});
		}
	};

	const toggleExpand = async () => {
		if (!expanded) {
			executeHTML(code);
		}
		expanded = !expanded;
	};

	const toggleAllExpand = async () => {
		all_expanded = !all_expanded;
	};

	$: if (lang.toLowerCase() === 'php' || lang.toLowerCase() === 'html') {
		if (!!sandpackIframe || !enableHTML) {
			// executeHTML(code);
			enableHTML = true;
		}
	}

	let debounceTimeout;

	const drawMermaidDiagram = async () => {
		try {
			const { svg } = await mermaid.render(`mermaid-${uuidv4()}`, code);
			mermaidHtml = svg;
		} catch (error) {
			console.log('Error:', error);
		}
	};

	$: if (token.raw) {
		if (lang === 'mermaid' && (token?.raw ?? '').slice(-4).includes('```')) {
			(async () => {
				await drawMermaidDiagram();
			})();
		} else {
			// Function to perform the code highlighting
			const highlightCode = () => {
				highlightedCode = hljs.highlightAuto(code, hljs.getLanguage(lang)?.aliases).value || code;
			};

			// Clear the previous timeout if it exists
			clearTimeout(debounceTimeout);
			// Set a new timeout to debounce the code highlighting
			debounceTimeout = setTimeout(highlightCode, 10);
		}
	}

	onMount(async () => {
<<<<<<< HEAD
		if (lang === 'mermaid' && (token?.raw ?? '').slice(-4).includes('```')) {
			(async () => {
				await drawMermaidDiagram();
			})();
		}
=======
>>>>>>> e2b72967
		if (document.documentElement.classList.contains('dark')) {
			mermaid.initialize({
				startOnLoad: true,
				theme: 'dark',
				securityLevel: 'loose'
			});
		} else {
			mermaid.initialize({
				startOnLoad: true,
				theme: 'default',
				securityLevel: 'loose'
			});
		}
	});
</script>

<div class="my-2" dir="ltr">
	{#if lang === 'mermaid'}
		{#if mermaidHtml}
			{@html `${mermaidHtml}`}
		{:else}
			<pre class="mermaid">{code}</pre>
		{/if}
	{:else}
		<div
			class="flex justify-between bg-[#202123] text-white text-xs px-4 pt-1 pb-0.5 rounded-t-lg overflow-x-auto"
		>
			<div class="p-1">{lang}</div>

			<div class="flex items-center">
				{#if lang.toLowerCase() === 'python' || lang.toLowerCase() === 'py' || (lang === '' && checkPythonCode(code))}
					{#if executing}
						<div class="copy-code-button bg-none border-none p-1 cursor-not-allowed">Running</div>
					{:else}
						<button
							class="copy-code-button bg-none border-none p-1"
							on:click={() => {
								executePython(code);
							}}>{$i18n.t('Run')}</button
						>
					{/if}
				{/if}
				<button class="copy-code-button bg-none border-none p-1" on:click={copyCode}
					>{copied ? $i18n.t('Copied') : $i18n.t('Copy Code')}</button
				>
			</div>
		</div>
		<div style="display: {all_expanded ? 'block' : 'none'};">
			<pre
				class=" hljs p-4 px-5 overflow-x-auto"
				style="border-top-left-radius: 0px; border-top-right-radius: 0px; {(executing ||
					stdout ||
					stderr ||
					result ||
					enableHTML) &&
					'border-bottom-left-radius: 0px; border-bottom-right-radius: 0px;'}"><code
					class="language-{lang} rounded-t-none whitespace-pre"
					>{#if highlightedCode}{@html highlightedCode}{:else}{code}{/if}</code
				>
		</pre>

			<div
				id="plt-canvas-{id}"
				class="bg-[#202123] text-white max-w-full overflow-x-auto scrollbar-hidden"
			/>

			{#if executing}
				<div class="bg-[#202123] text-white px-4 py-4 rounded-b-lg">
					<div class=" text-gray-500 text-xs mb-1">{$i18n.t('STDOUT/STDERR')}</div>
					<div class="text-sm">{$i18n.t('Running') + '...'}</div>
				</div>
			{:else if stdout || stderr || result}
				<div class="bg-[#202123] text-white px-4 py-4 rounded-b-lg">
					<div class=" text-gray-500 text-xs mb-1">{$i18n.t('STDOUT/STDERR')}</div>
					<div class="text-sm">{stdout || stderr || result}</div>
				</div>
			{/if}
		</div>
	{/if}
	{#if lang.toLowerCase() == 'php' || lang.toLowerCase() == 'html'}
		<div class="bg-[#202123] text-white px-4 py-4 rounded-b-lg">
			<div class="text-gray-500 text-white text-xs mb-1 flex justify-between items-center">
				<button class="p-1" on:click={toggleExpand}>
					{@html $i18n.t('Preview')}
				</button>
				<div class="flex items-center">
					<button
						class="copy-code-button bg-none border-none p-1"
						on:click={() => {
							executeHTML(code);
						}}>{$i18n.t('Refresh')}</button
					>
					<button class="copy-code-button bg-none border-none p-1" on:click={toggleExpand}
						>{expanded ? $i18n.t('Collapse') : $i18n.t('Expand')}</button
					>
				</div>
			</div>
			<div style="display: {expanded ? 'flex' : 'none'}; bg-white">
				<iframe bind:this={sandpackIframe} title="Preview" class="w-full h-96 mt-4" />
			</div>
		</div>
	{/if}
</div><|MERGE_RESOLUTION|>--- conflicted
+++ resolved
@@ -291,14 +291,6 @@
 	}
 
 	onMount(async () => {
-<<<<<<< HEAD
-		if (lang === 'mermaid' && (token?.raw ?? '').slice(-4).includes('```')) {
-			(async () => {
-				await drawMermaidDiagram();
-			})();
-		}
-=======
->>>>>>> e2b72967
 		if (document.documentElement.classList.contains('dark')) {
 			mermaid.initialize({
 				startOnLoad: true,
