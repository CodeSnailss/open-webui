--- conflicted
+++ resolved
@@ -257,109 +257,6 @@
 			speaking = null;
 			speakingIdx = null;
 		} else {
-<<<<<<< HEAD
-			speaking = true;
-
-			if ($config.audio.tts.engine === 'openai') {
-				loadingSpeech = true;
-
-				const sentences = mergeTexts(extractSentences(message.content));
-
-				console.log(sentences);
-
-				sentencesAudio = sentences.reduce((a, e, i, arr) => {
-					a[i] = null;
-					return a;
-				}, {});
-
-				let lastPlayedAudioPromise = Promise.resolve(); // Initialize a promise that resolves immediately
-
-				for (const [idx, sentence] of sentences.entries()) {
-					const res = await synthesizeOpenAISpeech(
-						localStorage.token,
-						$settings?.audio?.tts?.voice ?? $config?.audio?.tts?.voice,
-						sentence
-					).catch((error) => {
-						toast.error(error);
-
-						speaking = null;
-						loadingSpeech = false;
-
-						return null;
-					});
-
-					if (res) {
-						const blob = await res.blob();
-						const blobUrl = URL.createObjectURL(blob);
-						const audio = new Audio(blobUrl);
-						sentencesAudio[idx] = audio;
-						loadingSpeech = false;
-						lastPlayedAudioPromise = lastPlayedAudioPromise.then(() => playAudio(idx));
-					}
-				}
-			} else if($settings?.audio?.TTSEngine === 'alltalk') {
-				const texts = extractSentences(message.content);
-				let sentences = mergeTexts(texts);
-
-				console.log(texts);
-				console.log(sentences);
-
-				sentencesAudio = sentences.reduce((a, e, i, arr) => {
-					a[i] = null;
-					return a;
-				}, {});
-
-				console.log(sentencesAudio);
-
-				let lastPlayedAudioPromise = Promise.resolve(); // Initialize a promise that resolves immediately
-
-				// Load context if necessary
-				if(!_alltalk.isReady){
-					try{
-						await _alltalk.setup(true);
-					}catch(error){
-						toast.error(error);
-						return;
-					}
-					if(!_alltalk.isReady){
-						toast.error("error loading alltalk");
-						return;
-					}
-				}
-
-				for (const [idx, sentence] of sentences.entries()) {
-					let text = sentence;
-					const occurences = (sentence.split("\"").length - 1)
-					// If the number of occurences of " is even, then it is a normal sentence
-					// If the number of occurences of " is odd, then it is a sentence that needs to be closed with a quote
-					if(occurences % 2 !== 0){
-						text = text + "\"";
-					}
-					console.log("text: ", text);
-					console.log("sentences: ", sentences);
-					const speechUrl = await _alltalk.toggleSpeakMessage(text).catch((error) => {
-						toast.error(error);
-
-						speaking = null;
-						loadingSpeech = false;
-
-						return null;
-					});
-
-					if(speechUrl && speechUrl.length > 0){
-						const audio = new Audio(speechUrl);
-						sentencesAudio[idx] = audio;
-						loadingSpeech = false;
-						lastPlayedAudioPromise = lastPlayedAudioPromise.then(() => playAudio(idx));
-					}
-				}
-			} else {
-				let voices = [];
-				const getVoicesLoop = setInterval(async () => {
-					voices = await speechSynthesis.getVoices();
-					if (voices.length > 0) {
-						clearInterval(getVoicesLoop);
-=======
 			if ((message?.content ?? '').trim() !== '') {
 				speaking = true;
 
@@ -381,7 +278,6 @@
 						}
 						return mergedTexts;
 					}, []);
->>>>>>> 7fb78590
 
 					console.log(sentences);
 
