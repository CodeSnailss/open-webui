--- conflicted
+++ resolved
@@ -99,9 +99,6 @@
 							{#if file.type === 'image'}
 								<img src={file.url} alt="input" class=" max-h-96 rounded-lg" draggable="false" />
 							{:else}
-<<<<<<< HEAD
-								<FileItem url={file.url} name={file.name} type={file.type} size={file?.size} />
-=======
 								<FileItem
 									url={file.url}
 									name={file.name}
@@ -109,7 +106,6 @@
 									size={file?.size}
 									colorClassName="bg-white dark:bg-gray-850 "
 								/>
->>>>>>> d3146d20
 							{/if}
 						</div>
 					{/each}
