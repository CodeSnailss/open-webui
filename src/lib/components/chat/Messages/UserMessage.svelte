--- conflicted
+++ resolved
@@ -15,17 +15,13 @@
 	import Image from '$lib/components/common/Image.svelte';
 	import ProfileImage from './ProfileImage.svelte';
 	import Tooltip from '$lib/components/common/Tooltip.svelte';
-<<<<<<< HEAD
 	import { user as _user } from '$lib/stores';
 	import { getFileContentById } from '$lib/apis/files';
-	import FileItem from '$lib/components/common/FileItem.svelte';
 	import { marked } from 'marked';
 	import { processResponseContent, replaceTokens } from '$lib/utils';
 	import MarkdownTokens from './MarkdownTokens.svelte';
-=======
 	import FileItem from '$lib/components/common/FileItem.svelte';
 	import Markdown from './Markdown.svelte';
->>>>>>> c0738cef
 
 	const i18n = getContext('i18n');
 
