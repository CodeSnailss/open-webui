--- conflicted
+++ resolved
@@ -2270,15 +2270,10 @@
 								}}
 								on:submit={async (e) => {
 									if (e.detail) {
-<<<<<<< HEAD
 										prompt = '';
 										atSelectedPrompt = e.detail.selectedPromptCommand;
 										await tick();
-										submitPrompt(e.detail.prompt);
-=======
-										await tick();
 										submitPrompt(e.detail.replaceAll('\n\n', '\n'));
->>>>>>> 3dd10f2c
 									}
 								}}
 							/>
@@ -2323,11 +2318,7 @@
 								on:submit={async (e) => {
 									if (e.detail) {
 										await tick();
-<<<<<<< HEAD
-										submitPrompt(e.detail.prompt);
-=======
 										submitPrompt(e.detail.replaceAll('\n\n', '\n'));
->>>>>>> 3dd10f2c
 									}
 								}}
 							/>
