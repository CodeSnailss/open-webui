import json
from typing import Optional

from apps.webui.models.documents import (
    DocumentForm,
    DocumentResponse,
    Documents,
    DocumentUpdateForm,
)
<<<<<<< HEAD

from utils.utils import get_verified_user, get_admin_or_content_admin_user
=======
>>>>>>> bccc6e08
from constants import ERROR_MESSAGES
from fastapi import APIRouter, Depends, HTTPException, status
from pydantic import BaseModel
from utils.utils import get_admin_user, get_verified_user

router = APIRouter()

############################
# GetDocuments
############################


@router.get("/", response_model=list[DocumentResponse])
async def get_documents(user=Depends(get_verified_user)):
    docs = [
        DocumentResponse(
            **{
                **doc.model_dump(),
                "content": json.loads(doc.content if doc.content else "{}"),
            }
        )
        for doc in Documents.get_docs()
    ]
    return docs


############################
# CreateNewDoc
############################


@router.post("/create", response_model=Optional[DocumentResponse])
async def create_new_doc(
    form_data: DocumentForm, user=Depends(get_admin_or_content_admin_user)
):
    doc = Documents.get_doc_by_name(form_data.name)
    if doc is None:
        doc = Documents.insert_new_doc(user.id, form_data)

        if doc:
            return DocumentResponse(
                **{
                    **doc.model_dump(),
                    "content": json.loads(doc.content if doc.content else "{}"),
                }
            )
        else:
            raise HTTPException(
                status_code=status.HTTP_400_BAD_REQUEST,
                detail=ERROR_MESSAGES.FILE_EXISTS,
            )
    else:
        raise HTTPException(
            status_code=status.HTTP_400_BAD_REQUEST,
            detail=ERROR_MESSAGES.NAME_TAG_TAKEN,
        )


############################
# GetDocByName
############################


@router.get("/doc", response_model=Optional[DocumentResponse])
async def get_doc_by_name(name: str, user=Depends(get_verified_user)):
    doc = Documents.get_doc_by_name(name)

    if doc:
        return DocumentResponse(
            **{
                **doc.model_dump(),
                "content": json.loads(doc.content if doc.content else "{}"),
            }
        )
    else:
        raise HTTPException(
            status_code=status.HTTP_401_UNAUTHORIZED,
            detail=ERROR_MESSAGES.NOT_FOUND,
        )


############################
# TagDocByName
############################


class TagItem(BaseModel):
    name: str


class TagDocumentForm(BaseModel):
    name: str
    tags: list[dict]


@router.post("/doc/tags", response_model=Optional[DocumentResponse])
async def tag_doc_by_name(form_data: TagDocumentForm, user=Depends(get_verified_user)):
    doc = Documents.update_doc_content_by_name(form_data.name, {"tags": form_data.tags})

    if doc:
        return DocumentResponse(
            **{
                **doc.model_dump(),
                "content": json.loads(doc.content if doc.content else "{}"),
            }
        )
    else:
        raise HTTPException(
            status_code=status.HTTP_401_UNAUTHORIZED,
            detail=ERROR_MESSAGES.NOT_FOUND,
        )


############################
# UpdateDocByName
############################


@router.post("/doc/update", response_model=Optional[DocumentResponse])
async def update_doc_by_name(
    name: str,
    form_data: DocumentUpdateForm,
    user=Depends(get_admin_or_content_admin_user),
):
    doc = Documents.update_doc_by_name(name, form_data)
    if doc:
        return DocumentResponse(
            **{
                **doc.model_dump(),
                "content": json.loads(doc.content if doc.content else "{}"),
            }
        )
    else:
        raise HTTPException(
            status_code=status.HTTP_400_BAD_REQUEST,
            detail=ERROR_MESSAGES.NAME_TAG_TAKEN,
        )


############################
# DeleteDocByName
############################


@router.delete("/doc/delete", response_model=bool)
async def delete_doc_by_name(name: str, user=Depends(get_admin_or_content_admin_user)):
    result = Documents.delete_doc_by_name(name)
    return result<|MERGE_RESOLUTION|>--- conflicted
+++ resolved
@@ -7,11 +7,8 @@
     Documents,
     DocumentUpdateForm,
 )
-<<<<<<< HEAD
 
 from utils.utils import get_verified_user, get_admin_or_content_admin_user
-=======
->>>>>>> bccc6e08
 from constants import ERROR_MESSAGES
 from fastapi import APIRouter, Depends, HTTPException, status
 from pydantic import BaseModel
