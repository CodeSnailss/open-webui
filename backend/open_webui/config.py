--- conflicted
+++ resolved
@@ -9,13 +9,10 @@
 
 import chromadb
 import yaml
-<<<<<<< HEAD
 from chromadb import Settings
 from pydantic import BaseModel
 from sqlalchemy import JSON, Column, DateTime, Integer, func
 
-=======
->>>>>>> 1eec9e2b
 from open_webui.apps.webui.internal.db import Base, get_db
 from open_webui.env import (
     OPEN_WEBUI_DIR,
@@ -931,14 +928,13 @@
 CHROMA_HTTP_SSL = os.environ.get("CHROMA_HTTP_SSL", "false").lower() == "true"
 # this uses the model defined in the Dockerfile ENV variable. If you dont use docker or docker based deployments such as k8s, the default embedding model will be used (sentence-transformers/all-MiniLM-L6-v2)
 
-<<<<<<< HEAD
 ENABLE_BASE64 = PersistentConfig(
     "ENABLE_BASE64",
     "rag.enable_base64",
     os.environ.get("ENABLE_BASE64", "False").lower() == "true",
-=======
+)
+
 # Milvus
-
 MILVUS_URI = os.environ.get("MILVUS_URI", f"{DATA_DIR}/vector_db/milvus.db")
 
 ####################################
@@ -956,7 +952,6 @@
     "TIKA_SERVER_URL",
     "rag.tika_server_url",
     os.getenv("TIKA_SERVER_URL", "http://tika:9998"),  # Default for sidecar deployment
->>>>>>> 1eec9e2b
 )
 
 RAG_TOP_K = PersistentConfig(
@@ -1053,7 +1048,6 @@
         os.environ.get("RAG_RERANKING_MODEL_TRUST_REMOTE_CODE", "").lower() == "true"
 )
 
-<<<<<<< HEAD
 if CHROMA_HTTP_HOST != "":
     CHROMA_CLIENT = chromadb.HttpClient(
         host=CHROMA_HTTP_HOST,
@@ -1080,8 +1074,6 @@
 else:
     DEVICE_TYPE = "cpu"
 
-=======
->>>>>>> 1eec9e2b
 CHUNK_SIZE = PersistentConfig(
     "CHUNK_SIZE", "rag.chunk_size", int(os.environ.get("CHUNK_SIZE", "1500"))
 )
