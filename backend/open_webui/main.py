import base64
import inspect
import json
import logging
import mimetypes
import os
import shutil
import sys
import time
import uuid
from contextlib import asynccontextmanager
from typing import Optional

import aiohttp
import requests
from authlib.integrations.starlette_client import OAuth
from authlib.oidc.core import UserInfo
from fastapi import (
    Depends,
    FastAPI,
    File,
    Form,
    HTTPException,
    Request,
    UploadFile,
    status,
)
from fastapi.middleware.cors import CORSMiddleware
from fastapi.responses import JSONResponse
from fastapi.staticfiles import StaticFiles
from pydantic import BaseModel
from sqlalchemy import text
from starlette.exceptions import HTTPException as StarletteHTTPException
from starlette.middleware.base import BaseHTTPMiddleware
from starlette.middleware.sessions import SessionMiddleware
from starlette.responses import RedirectResponse, Response, StreamingResponse

from open_webui.apps.audio.main import app as audio_app
from open_webui.apps.filter.main import app as filter_app
from open_webui.apps.filter.main import filter_message, app_start
from open_webui.apps.images.main import app as images_app
from open_webui.apps.ollama.main import app as ollama_app
from open_webui.apps.ollama.main import (
    generate_openai_chat_completion as generate_ollama_chat_completion,
)
from open_webui.apps.ollama.main import get_all_models as get_ollama_models
from open_webui.apps.openai.main import app as openai_app
from open_webui.apps.openai.main import generate_chat_completion as generate_openai_chat_completion
from open_webui.apps.openai.main import get_all_models as get_openai_models
from open_webui.apps.rag.main import app as rag_app
from open_webui.apps.rag.utils import get_rag_context, rag_template
from open_webui.apps.socket.main import app as socket_app
from open_webui.apps.socket.main import get_event_call, get_event_emitter
from open_webui.apps.webui.internal.db import Session
from open_webui.apps.webui.main import app as webui_app
from open_webui.apps.webui.main import generate_function_chat_completion, get_pipe_models
from open_webui.apps.webui.models.auths import Auths
from open_webui.apps.webui.models.functions import Functions
from open_webui.apps.webui.models.models import Models
from open_webui.apps.webui.models.users import UserModel, Users, change_init_background_random_image_url
from open_webui.apps.webui.routers.users import change_background_random_image_url
from open_webui.apps.webui.utils import load_function_module_by_id
from open_webui.config import (
    CACHE_DIR,
    CORS_ALLOW_ORIGIN,
    DEFAULT_LOCALE,
    ENABLE_ADMIN_CHAT_ACCESS,
    ENABLE_ADMIN_EXPORT,
    ENABLE_MODEL_FILTER,
    ENABLE_OAUTH_SIGNUP,
    ENABLE_OLLAMA_API,
    ENABLE_OPENAI_API,
    ENV,
    FRONTEND_BUILD_DIR,
    MODEL_FILTER_LIST,
    OAUTH_MERGE_ACCOUNTS_BY_EMAIL,
    OAUTH_PROVIDERS,
    ENABLE_SEARCH_QUERY,
    SEARCH_QUERY_GENERATION_PROMPT_TEMPLATE,
    STATIC_DIR,
    TASK_MODEL,
    TASK_MODEL_EXTERNAL,
    TITLE_GENERATION_PROMPT_TEMPLATE,
    TOOLS_FUNCTION_CALLING_PROMPT_TEMPLATE,
    WEBHOOK_URL,
    WEBUI_AUTH,
    AppConfig,
    run_migrations, BACKGROUND_RANDOM_IMAGE_URL, MODEL_STATUS, LOBECHAT_URL, MIDJOURNEY_URL, TURNSTILE_CHECK,
    TURNSTILE_SITE_KEY
)
from open_webui.constants import ERROR_MESSAGES, TASKS, WEBHOOK_MESSAGES
from open_webui.env import (
    CHANGELOG,
    GLOBAL_LOG_LEVEL,
    SAFE_MODE,
    SRC_LOG_LEVELS,
    VERSION,
    WEBUI_BUILD_HASH,
    WEBUI_SECRET_KEY,
    WEBUI_SESSION_COOKIE_SAME_SITE,
    WEBUI_SESSION_COOKIE_SECURE,
    WEBUI_URL,
    WEBUI_NAME,
)
<<<<<<< HEAD
=======
from fastapi import (
    Depends,
    FastAPI,
    File,
    Form,
    HTTPException,
    Request,
    UploadFile,
    status,
)
from fastapi.middleware.cors import CORSMiddleware
from fastapi.responses import JSONResponse
from fastapi.staticfiles import StaticFiles
from pydantic import BaseModel
from sqlalchemy import text
from starlette.exceptions import HTTPException as StarletteHTTPException
from starlette.middleware.base import BaseHTTPMiddleware
from starlette.middleware.sessions import SessionMiddleware
from starlette.responses import RedirectResponse, Response, StreamingResponse

from open_webui.utils.security_headers import SecurityHeadersMiddleware

>>>>>>> 5c16631e
from open_webui.utils.misc import (
    add_or_update_system_message,
    get_last_user_message,
    parse_duration,
    prepend_to_first_user_message_content,
)
from open_webui.utils.task import moa_response_generation_template
from open_webui.utils.task import (
    search_query_generation_template,
    title_generation_template,
    tools_function_calling_generation_template,
)
from open_webui.utils.tools import get_tools
from open_webui.utils.utils import (
    create_token,
    decode_token,
    get_admin_user,
    get_current_user,
    get_http_authorization_cred,
    get_password_hash,
    get_verified_user,
)
from open_webui.utils.webhook import post_webhook

if SAFE_MODE:
    print("SAFE MODE ENABLED")
    Functions.deactivate_all_functions()

logging.basicConfig(stream=sys.stdout, level=GLOBAL_LOG_LEVEL)
log = logging.getLogger(__name__)
log.setLevel(SRC_LOG_LEVELS["MAIN"])


class SPAStaticFiles(StaticFiles):
    async def get_response(self, path: str, scope):
        try:
            return await super().get_response(path, scope)
        except (HTTPException, StarletteHTTPException) as ex:
            if ex.status_code == 404:
                return await super().get_response("index.html", scope)
            else:
                raise ex


print(
    rf"""
  ___                    __        __   _     _   _ ___ 
 / _ \ _ __   ___ _ __   \ \      / /__| |__ | | | |_ _|
| | | | '_ \ / _ \ '_ \   \ \ /\ / / _ \ '_ \| | | || | 
| |_| | |_) |  __/ | | |   \ V  V /  __/ |_) | |_| || | 
 \___/| .__/ \___|_| |_|    \_/\_/ \___|_.__/ \___/|___|
      |_|                                               

      
v{VERSION} - building the best open-source AI user interface.
{f"Commit: {WEBUI_BUILD_HASH}" if WEBUI_BUILD_HASH != "dev-build" else ""}
https://github.com/open-webui/open-webui
"""
)


@asynccontextmanager
async def lifespan(app: FastAPI):
    run_migrations()
    await app_start()
    yield


app = FastAPI(
    docs_url="/docs" if ENV == "dev" else None, redoc_url=None, lifespan=lifespan
)

app.state.config = AppConfig()

app.state.config.ENABLE_OPENAI_API = ENABLE_OPENAI_API
app.state.config.ENABLE_OLLAMA_API = ENABLE_OLLAMA_API

app.state.config.ENABLE_MODEL_FILTER = ENABLE_MODEL_FILTER
app.state.config.MODEL_FILTER_LIST = MODEL_FILTER_LIST

app.state.config.WEBHOOK_URL = WEBHOOK_URL

app.state.config.TASK_MODEL = TASK_MODEL
app.state.config.TASK_MODEL_EXTERNAL = TASK_MODEL_EXTERNAL
app.state.config.TITLE_GENERATION_PROMPT_TEMPLATE = TITLE_GENERATION_PROMPT_TEMPLATE
app.state.config.SEARCH_QUERY_GENERATION_PROMPT_TEMPLATE = (
    SEARCH_QUERY_GENERATION_PROMPT_TEMPLATE
)
app.state.config.ENABLE_SEARCH_QUERY = ENABLE_SEARCH_QUERY
app.state.config.TOOLS_FUNCTION_CALLING_PROMPT_TEMPLATE = (
    TOOLS_FUNCTION_CALLING_PROMPT_TEMPLATE
)
app.state.config.BACKGROUND_RANDOM_IMAGE_URL = BACKGROUND_RANDOM_IMAGE_URL

change_background_random_image_url(app.state.config.BACKGROUND_RANDOM_IMAGE_URL)
change_init_background_random_image_url(app.state.config.BACKGROUND_RANDOM_IMAGE_URL)
app.state.MODELS = {}


##################################
#
# ChatCompletion Middleware
#
##################################


def get_task_model_id(default_model_id):
    # Set the task model
    task_model_id = default_model_id
    # Check if the user has a custom task model and use that model
    if app.state.MODELS[task_model_id]["owned_by"] == "ollama":
        if (
                app.state.config.TASK_MODEL
                and app.state.config.TASK_MODEL in app.state.MODELS
        ):
            task_model_id = app.state.config.TASK_MODEL
    else:
        if (
                app.state.config.TASK_MODEL_EXTERNAL
                and app.state.config.TASK_MODEL_EXTERNAL in app.state.MODELS
        ):
            task_model_id = app.state.config.TASK_MODEL_EXTERNAL

    return task_model_id


def get_filter_function_ids(model):
    def get_priority(function_id):
        function = Functions.get_function_by_id(function_id)
        if function is not None and hasattr(function, "valves"):
            # TODO: Fix FunctionModel
            return (function.valves if function.valves else {}).get("priority", 0)
        return 0

    filter_ids = [function.id for function in Functions.get_global_filter_functions()]
    if "info" in model and "meta" in model["info"]:
        filter_ids.extend(model["info"]["meta"].get("filterIds", []))
        filter_ids = list(set(filter_ids))

    enabled_filter_ids = [
        function.id
        for function in Functions.get_functions_by_type("filter", active_only=True)
    ]

    filter_ids = [
        filter_id for filter_id in filter_ids if filter_id in enabled_filter_ids
    ]

    filter_ids.sort(key=get_priority)
    return filter_ids


async def chat_completion_filter_functions_handler(body, model, extra_params):
    skip_files = None

    filter_ids = get_filter_function_ids(model)
    for filter_id in filter_ids:
        filter = Functions.get_function_by_id(filter_id)
        if not filter:
            continue

        if filter_id in webui_app.state.FUNCTIONS:
            function_module = webui_app.state.FUNCTIONS[filter_id]
        else:
            function_module, _, _ = load_function_module_by_id(filter_id)
            webui_app.state.FUNCTIONS[filter_id] = function_module

        # Check if the function has a file_handler variable
        if hasattr(function_module, "file_handler"):
            skip_files = function_module.file_handler

        if hasattr(function_module, "valves") and hasattr(function_module, "Valves"):
            valves = Functions.get_function_valves_by_id(filter_id)
            function_module.valves = function_module.Valves(
                **(valves if valves else {})
            )

        if not hasattr(function_module, "inlet"):
            continue

        try:
            inlet = function_module.inlet

            # Get the signature of the function
            sig = inspect.signature(inlet)
            params = {"body": body} | {
                k: v
                for k, v in {
                    **extra_params,
                    "__model__": model,
                    "__id__": filter_id,
                }.items()
                if k in sig.parameters
            }

            if "__user__" in params and hasattr(function_module, "UserValves"):
                try:
                    params["__user__"]["valves"] = function_module.UserValves(
                        **Functions.get_user_valves_by_id_and_user_id(
                            filter_id, params["__user__"]["id"]
                        )
                    )
                except Exception as e:
                    print(e)

            if inspect.iscoroutinefunction(inlet):
                body = await inlet(**params)
            else:
                body = inlet(**params)

        except Exception as e:
            print(f"Error: {e}")
            raise e

    if skip_files and "files" in body.get("metadata", {}):
        del body["metadata"]["files"]

    return body, {}


def get_tools_function_calling_payload(messages, task_model_id, content):
    user_message = get_last_user_message(messages)
    history = "\n".join(
        f"{message['role'].upper()}: \"\"\"{message['content']}\"\"\""
        for message in messages[::-1][:4]
    )

    prompt = f"History:\n{history}\nQuery: {user_message}"

    return {
        "model": task_model_id,
        "messages": [
            {"role": "system", "content": content},
            {"role": "user", "content": f"Query: {prompt}"},
        ],
        "stream": False,
        "metadata": {"task": str(TASKS.FUNCTION_CALLING)},
    }


async def get_content_from_response(response) -> Optional[str]:
    content = None
    if hasattr(response, "body_iterator"):
        async for chunk in response.body_iterator:
            data = json.loads(chunk.decode("utf-8"))
            content = data["choices"][0]["message"]["content"]

        # Cleanup any remaining background tasks if necessary
        if response.background is not None:
            await response.background()
    else:
        content = response["choices"][0]["message"]["content"]
    return content


async def chat_completion_tools_handler(
        body: dict, user: UserModel, extra_params: dict
) -> tuple[dict, dict]:
    # If tool_ids field is present, call the functions
    metadata = body.get("metadata", {})

    tool_ids = metadata.get("tool_ids", None)
    log.debug(f"{tool_ids=}")
    if not tool_ids:
        return body, {}

    skip_files = False
    contexts = []
    citations = []

    task_model_id = get_task_model_id(body["model"])
    tools = get_tools(
        webui_app,
        tool_ids,
        user,
        {
            **extra_params,
            "__model__": app.state.MODELS[task_model_id],
            "__messages__": body["messages"],
            "__files__": metadata.get("files", []),
        },
    )
    log.info(f"{tools=}")

    specs = [tool["spec"] for tool in tools.values()]
    tools_specs = json.dumps(specs)

    if app.state.config.TOOLS_FUNCTION_CALLING_PROMPT_TEMPLATE != "":
        template = app.state.config.TOOLS_FUNCTION_CALLING_PROMPT_TEMPLATE
    else:
        template = """Available Tools: {{TOOLS}}\nReturn an empty string if no tools match the query. If a function tool matches, construct and return a JSON object in the format {\"name\": \"functionName\", \"parameters\": {\"requiredFunctionParamKey\": \"requiredFunctionParamValue\"}} using the appropriate tool and its parameters. Only return the object and limit the response to the JSON object without additional text."""

    tools_function_calling_prompt = tools_function_calling_generation_template(
        template, tools_specs
    )
    log.info(f"{tools_function_calling_prompt=}")
    payload = get_tools_function_calling_payload(
        body["messages"], task_model_id, tools_function_calling_prompt
    )

    try:
        payload = filter_pipeline(payload, user)
    except Exception as e:
        raise e

    try:
        response = await generate_chat_completions(form_data=payload, user=user)
        log.debug(f"{response=}")
        content = await get_content_from_response(response)
        log.debug(f"{content=}")

        if not content:
            return body, {}

        result = json.loads(content)

        tool_function_name = result.get("name", None)
        if tool_function_name not in tools:
            return body, {}

        tool_function_params = result.get("parameters", {})

        try:
            tool_output = await tools[tool_function_name]["callable"](
                **tool_function_params
            )
        except Exception as e:
            tool_output = str(e)

        if tools[tool_function_name]["citation"]:
            citations.append(
                {
                    "source": {
                        "name": f"TOOL:{tools[tool_function_name]['toolkit_id']}/{tool_function_name}"
                    },
                    "document": [tool_output],
                    "metadata": [{"source": tool_function_name}],
                }
            )
        if tools[tool_function_name]["file_handler"]:
            skip_files = True

        if isinstance(tool_output, str):
            contexts.append(tool_output)

    except Exception as e:
        log.exception(f"Error: {e}")
        content = None

    log.debug(f"tool_contexts: {contexts}")

    if skip_files and "files" in body.get("metadata", {}):
        del body["metadata"]["files"]

    return body, {"contexts": contexts, "citations": citations}


async def chat_completion_files_handler(body) -> tuple[dict, dict[str, list]]:
    contexts = []
    citations = []

    if files := body.get("metadata", {}).get("files", None):
        contexts, citations = get_rag_context(
            files=files,
            messages=body["messages"],
            embedding_function=rag_app.state.EMBEDDING_FUNCTION,
            k=rag_app.state.config.TOP_K,
            reranking_function=rag_app.state.sentence_transformer_rf,
            r=rag_app.state.config.RELEVANCE_THRESHOLD,
            hybrid_search=rag_app.state.config.ENABLE_RAG_HYBRID_SEARCH,
        )

        log.debug(f"rag_contexts: {contexts}, citations: {citations}")

    return body, {"contexts": contexts, "citations": citations}


def is_chat_completion_request(request):
    return request.method == "POST" and any(
        endpoint in request.url.path
        for endpoint in ["/ollama/api/chat", "/chat/completions"]
    )


async def get_body_and_model_and_user(request):
    # Read the original request body
    body = await request.body()
    body_str = body.decode("utf-8")
    body = json.loads(body_str) if body_str else {}

    model_id = body["model"]
    if model_id not in app.state.MODELS:
        raise Exception("Model not found")
    model = app.state.MODELS[model_id]

    user = get_current_user(
        request,
        get_http_authorization_cred(request.headers.get("Authorization")),
    )

    return body, model, user


class ChatCompletionMiddleware(BaseHTTPMiddleware):
    async def dispatch(self, request: Request, call_next):
        if not is_chat_completion_request(request):
            return await call_next(request)
        log.debug(f"request.url.path: {request.url.path}")

        try:
            body, model, user = await get_body_and_model_and_user(request)
        except Exception as e:
            return JSONResponse(
                status_code=status.HTTP_400_BAD_REQUEST,
                content={"detail": str(e)},
            )

        metadata = {
            "chat_id": body.pop("chat_id", None),
            "message_id": body.pop("id", None),
            "session_id": body.pop("session_id", None),
            "tool_ids": body.get("tool_ids", None),
            "files": body.get("files", None),
        }
        body["metadata"] = metadata

        try:
            setting_enableFileUpdateBase64 = user.settings.ui.get("enableFileUpdateBase64", False)
        except AttributeError:
            setting_enableFileUpdateBase64 = False

        extra_params = {
            "__event_emitter__": get_event_emitter(metadata),
            "__event_call__": get_event_call(metadata),
            "__user__": {
                "id": user.id,
                "email": user.email,
                "name": user.name,
                "role": user.role,
                "enableFileUpdateBase64": setting_enableFileUpdateBase64 and rag_app.state.config.ENABLE_BASE64,
            },
        }

        # Initialize data_items to store additional data to be sent to the client
        # Initalize contexts and citation
        data_items = []
        contexts = []
        citations = []

        try:
            body, flags = await chat_completion_filter_functions_handler(
                body, model, extra_params
            )
        except Exception as e:
            return JSONResponse(
                status_code=status.HTTP_400_BAD_REQUEST,
                content={"detail": str(e)},
            )

        metadata = {
            **metadata,
            "tool_ids": body.pop("tool_ids", None),
            "files": body.pop("files", None),
        }
        body["metadata"] = metadata

        try:
            body, flags = await chat_completion_tools_handler(body, user, extra_params)
            contexts.extend(flags.get("contexts", []))
            citations.extend(flags.get("citations", []))
        except Exception as e:
            log.exception(e)

        try:
            body, flags = await chat_completion_files_handler(body)
            contexts.extend(flags.get("contexts", []))
            citations.extend(flags.get("citations", []))
        except Exception as e:
            log.exception(e)

        # If context is not empty, insert it into the messages
        if len(contexts) > 0:
            context_string = "/n".join(contexts).strip()
            prompt = get_last_user_message(body["messages"])

            if prompt is None:
                raise Exception("No user message found")
            if (
                rag_app.state.config.RELEVANCE_THRESHOLD == 0
                and context_string.strip() == ""
            ):
                log.debug(
                    f"With a 0 relevancy threshold for RAG, the context cannot be empty"
                )

            # Workaround for Ollama 2.0+ system prompt issue
            # TODO: replace with add_or_update_system_message
            if model["owned_by"] == "ollama":
                body["messages"] = prepend_to_first_user_message_content(
                    rag_template(
                        rag_app.state.config.RAG_TEMPLATE, context_string, prompt
                    ),
                    body["messages"],
                )
            else:
                body["messages"] = add_or_update_system_message(
                    rag_template(
                        rag_app.state.config.RAG_TEMPLATE, context_string, prompt
                    ),
                    body["messages"],
                )

        # If there are citations, add them to the data_items
        if len(citations) > 0:
            data_items.append({"citations": citations})

        modified_body_bytes = json.dumps(body).encode("utf-8")
        # Replace the request body with the modified one
        request._body = modified_body_bytes
        # Set custom header to ensure content-length matches new body length
        request.headers.__dict__["_list"] = [
            (b"content-length", str(len(modified_body_bytes)).encode("utf-8")),
            *[(k, v) for k, v in request.headers.raw if k.lower() != b"content-length"],
        ]

        response = await call_next(request)
        if not isinstance(response, StreamingResponse):
            return response

        content_type = response.headers["Content-Type"]
        is_openai = "text/event-stream" in content_type
        is_ollama = "application/x-ndjson" in content_type
        if not is_openai and not is_ollama:
            return response

        def wrap_item(item):
            return f"data: {item}\n\n" if is_openai else f"{item}\n"

        async def stream_wrapper(original_generator, data_items):
            for item in data_items:
                yield wrap_item(json.dumps(item))

            async for data in original_generator:
                yield data

        return StreamingResponse(
            stream_wrapper(response.body_iterator, data_items),
            headers=dict(response.headers),
        )

    async def _receive(self, body: bytes):
        return {"type": "http.request", "body": body, "more_body": False}


app.add_middleware(ChatCompletionMiddleware)


##################################
#
# Pipeline Middleware
#
##################################


def get_sorted_filters(model_id):
    filters = [
        model
        for model in app.state.MODELS.values()
        if "pipeline" in model
           and "type" in model["pipeline"]
           and model["pipeline"]["type"] == "filter"
           and (
                   model["pipeline"]["pipelines"] == ["*"]
                   or any(
               model_id == target_model_id
               for target_model_id in model["pipeline"]["pipelines"]
           )
           )
    ]
    sorted_filters = sorted(filters, key=lambda x: x["pipeline"]["priority"])
    return sorted_filters


def filter_pipeline(payload, user):
    user = {"id": user.id, "email": user.email, "name": user.name, "role": user.role}
    model_id = payload["model"]
    sorted_filters = get_sorted_filters(model_id)

    model = app.state.MODELS[model_id]

    if "pipeline" in model:
        sorted_filters.append(model)

    for filter in sorted_filters:
        r = None
        try:
            urlIdx = filter["urlIdx"]

            url = openai_app.state.config.OPENAI_API_BASE_URLS[urlIdx]
            key = openai_app.state.config.OPENAI_API_KEYS[urlIdx]

            if key == "":
                continue

            headers = {"Authorization": f"Bearer {key}"}
            r = requests.post(
                f"{url}/{filter['id']}/filter/inlet",
                headers=headers,
                json={
                    "user": user,
                    "body": payload,
                },
            )

            r.raise_for_status()
            payload = r.json()
        except Exception as e:
            # Handle connection error here
            print(f"Connection error: {e}")

            if r is not None:
                res = r.json()
                if "detail" in res:
                    raise Exception(r.status_code, res["detail"])

    return payload


class PipelineMiddleware(BaseHTTPMiddleware):
    async def dispatch(self, request: Request, call_next):
        if not is_chat_completion_request(request):
            return await call_next(request)

        log.debug(f"request.url.path: {request.url.path}")

        # Read the original request body
        body = await request.body()
        # Decode body to string
        body_str = body.decode("utf-8")
        # Parse string to JSON
        data = json.loads(body_str) if body_str else {}

        user = get_current_user(
            request,
            get_http_authorization_cred(request.headers["Authorization"]),
        )

        try:
            data = filter_pipeline(data, user)
        except Exception as e:
            if len(e.args) > 1:
                return JSONResponse(
                    status_code=e.args[0],
                    content={"detail": e.args[1]},
                )
            else:
                return JSONResponse(
                    status_code=status.HTTP_400_BAD_REQUEST,
                    content={"detail": str(e)},
                )

        modified_body_bytes = json.dumps(data).encode("utf-8")
        # Replace the request body with the modified one
        request._body = modified_body_bytes
        # Set custom header to ensure content-length matches new body length
        request.headers.__dict__["_list"] = [
            (b"content-length", str(len(modified_body_bytes)).encode("utf-8")),
            *[(k, v) for k, v in request.headers.raw if k.lower() != b"content-length"],
        ]

        response = await call_next(request)
        return response

    async def _receive(self, body: bytes):
        return {"type": "http.request", "body": body, "more_body": False}


app.add_middleware(PipelineMiddleware)

app.add_middleware(
    CORSMiddleware,
    allow_origins=CORS_ALLOW_ORIGIN,
    allow_credentials=True,
    allow_methods=["*"],
    allow_headers=["*"],
)

app.add_middleware(SecurityHeadersMiddleware)


@app.middleware("http")
async def commit_session_after_request(request: Request, call_next):
    response = await call_next(request)
    log.debug("Commit session after request")
    Session.commit()
    return response


@app.middleware("http")
async def check_url(request: Request, call_next):
    if len(app.state.MODELS) == 0:
        await get_all_models()
    else:
        pass

    start_time = int(time.time())
    response = await call_next(request)
    process_time = int(time.time()) - start_time
    response.headers["X-Process-Time"] = str(process_time)

    return response


@app.middleware("http")
async def update_embedding_function(request: Request, call_next):
    response = await call_next(request)
    if "/embedding/update" in request.url.path:
        webui_app.state.EMBEDDING_FUNCTION = rag_app.state.EMBEDDING_FUNCTION
    return response


@app.middleware("http")
async def inspect_websocket(request: Request, call_next):
    if (
        "/ws/socket.io" in request.url.path
        and request.query_params.get("transport") == "websocket"
    ):
        upgrade = (request.headers.get("Upgrade") or "").lower()
        connection = (request.headers.get("Connection") or "").lower().split(",")
        # Check that there's the correct headers for an upgrade, else reject the connection
        # This is to work around this upstream issue: https://github.com/miguelgrinberg/python-engineio/issues/367
        if upgrade != "websocket" or "upgrade" not in connection:
            return JSONResponse(
                status_code=status.HTTP_400_BAD_REQUEST,
                content={"detail": "Invalid WebSocket upgrade request"},
            )
    return await call_next(request)


app.mount("/ws", socket_app)

app.mount("/ollama", ollama_app)
app.mount("/openai", openai_app)

app.mount("/images/api/v1", images_app)
app.mount("/filter/api/v1", filter_app)
app.mount("/audio/api/v1", audio_app)
app.mount("/rag/api/v1", rag_app)

app.mount("/api/v1", webui_app)

webui_app.state.EMBEDDING_FUNCTION = rag_app.state.EMBEDDING_FUNCTION


async def get_all_models():
    # TODO: Optimize this function
    pipe_models = []
    openai_models = []
    ollama_models = []

    pipe_models = await get_pipe_models()

    if app.state.config.ENABLE_OPENAI_API:
        openai_models = await get_openai_models()
        openai_models = openai_models["data"]

    if app.state.config.ENABLE_OLLAMA_API:
        ollama_models = await get_ollama_models()
        ollama_models = [
            {
                "id": model["model"],
                "name": model["name"],
                "object": "model",
                "created": int(time.time()),
                "owned_by": "ollama",
                "ollama": model,
            }
            for model in ollama_models["models"]
        ]

    models = pipe_models + openai_models + ollama_models

    global_action_ids = [
        function.id for function in Functions.get_global_action_functions()
    ]
    enabled_action_ids = [
        function.id
        for function in Functions.get_functions_by_type("action", active_only=True)
    ]

    custom_models = Models.get_all_models()
    for custom_model in custom_models:
        if custom_model.base_model_id is None:
            for model in models:
                if (
                        custom_model.id == model["id"]
                        or custom_model.id == model["id"].split(":")[0]
                ):
                    model["name"] = custom_model.name
                    model["info"] = custom_model.model_dump()

                    action_ids = []
                    if "info" in model and "meta" in model["info"]:
                        action_ids.extend(model["info"]["meta"].get("actionIds", []))

                    model["action_ids"] = action_ids
        else:
            owned_by = "openai"
            pipe = None
            action_ids = []

            for model in models:
                if (
                        custom_model.base_model_id == model["id"]
                        or custom_model.base_model_id == model["id"].split(":")[0]
                ):
                    owned_by = model["owned_by"]
                    if "pipe" in model:
                        pipe = model["pipe"]

                    if "info" in model and "meta" in model["info"]:
                        action_ids.extend(model["info"]["meta"].get("actionIds", []))
                    break

            models.append(
                {
                    "id": custom_model.id,
                    "name": custom_model.name,
                    "object": "model",
                    "created": custom_model.created_at,
                    "owned_by": owned_by,
                    "info": custom_model.model_dump(),
                    "preset": True,
                    **({"pipe": pipe} if pipe is not None else {}),
                    "action_ids": action_ids,
                }
            )

    for model in models:
        action_ids = []
        if "action_ids" in model:
            action_ids = model["action_ids"]
            del model["action_ids"]

        action_ids = action_ids + global_action_ids
        action_ids = list(set(action_ids))
        action_ids = [
            action_id for action_id in action_ids if action_id in enabled_action_ids
        ]

        model["actions"] = []
        for action_id in action_ids:
            action = Functions.get_function_by_id(action_id)
            if action is None:
                raise Exception(f"Action not found: {action_id}")

            if action_id in webui_app.state.FUNCTIONS:
                function_module = webui_app.state.FUNCTIONS[action_id]
            else:
                function_module, _, _ = load_function_module_by_id(action_id)
                webui_app.state.FUNCTIONS[action_id] = function_module

            __webui__ = False
            if hasattr(function_module, "__webui__"):
                __webui__ = function_module.__webui__

            if hasattr(function_module, "actions"):
                actions = function_module.actions
                model["actions"].extend(
                    [
                        {
                            "id": f"{action_id}.{_action['id']}",
                            "name": _action.get(
                                "name", f"{action.name} ({_action['id']})"
                            ),
                            "description": action.meta.description,
                            "icon_url": _action.get(
                                "icon_url", action.meta.manifest.get("icon_url", None)
                            ),
                            **({"__webui__": __webui__} if __webui__ else {}),
                        }
                        for _action in actions
                    ]
                )
            else:
                model["actions"].append(
                    {
                        "id": action_id,
                        "name": action.name,
                        "description": action.meta.description,
                        "icon_url": action.meta.manifest.get("icon_url", None),
                        **({"__webui__": __webui__} if __webui__ else {}),
                    }
                )

    app.state.MODELS = {model["id"]: model for model in models}
    webui_app.state.MODELS = app.state.MODELS

    return models


@app.get("/api/models")
async def get_models(user=Depends(get_verified_user)):
    models = await get_all_models()

    # Filter out filter pipelines
    models = [
        model
        for model in models
        if ("pipeline" not in model or model["pipeline"].get("type", None) != "filter")
           and not model.get("name", "").startswith("mj_")
    ]

    if app.state.config.ENABLE_MODEL_FILTER:
        if user.role != "admin":
            models = list(
                filter(
                    lambda model: model["id"] in app.state.config.MODEL_FILTER_LIST,
                    models,
                )
            )
            return {"data": models}

    return {"data": models}


@app.post("/api/chat/completions")
async def generate_chat_completions(form_data: dict, user=Depends(get_verified_user)):
    model_id = form_data["model"]

    if model_id not in app.state.MODELS:
        raise HTTPException(
            status_code=status.HTTP_404_NOT_FOUND,
            detail="Model not found",
        )

    if app.state.config.ENABLE_MODEL_FILTER:
        if user.role == "user" and model_id not in app.state.config.MODEL_FILTER_LIST:
            raise HTTPException(
                status_code=status.HTTP_403_FORBIDDEN,
                detail="Model not found",
            )

    model = app.state.MODELS[model_id]
    if model.get("pipe"):
        return await generate_function_chat_completion(form_data, user=user)
    if model["owned_by"] == "ollama":
        return await generate_ollama_chat_completion(form_data, user=user)
    else:
        try:
            await filter_message(form_data, user, model)
            return await generate_openai_chat_completion(form_data, user=user)
        except Exception as e:
            raise HTTPException(status_code=503, detail=str(e))


@app.post("/api/chat/completed")
async def chat_completed(form_data: dict, user=Depends(get_verified_user)):
    data = form_data
    model_id = data["model"]
    if model_id not in app.state.MODELS:
        raise HTTPException(
            status_code=status.HTTP_404_NOT_FOUND,
            detail="Model not found",
        )
    model = app.state.MODELS[model_id]

    sorted_filters = get_sorted_filters(model_id)
    if "pipeline" in model:
        sorted_filters = [model] + sorted_filters

    for filter in sorted_filters:
        r = None
        try:
            urlIdx = filter["urlIdx"]

            url = openai_app.state.config.OPENAI_API_BASE_URLS[urlIdx]
            key = openai_app.state.config.OPENAI_API_KEYS[urlIdx]

            if key != "":
                headers = {"Authorization": f"Bearer {key}"}
                r = requests.post(
                    f"{url}/{filter['id']}/filter/outlet",
                    headers=headers,
                    json={
                        "user": {
                            "id": user.id,
                            "name": user.name,
                            "email": user.email,
                            "role": user.role,
                        },
                        "body": data,
                    },
                )

                r.raise_for_status()
                data = r.json()
        except Exception as e:
            # Handle connection error here
            print(f"Connection error: {e}")

            if r is not None:
                try:
                    res = r.json()
                    if "detail" in res:
                        return JSONResponse(
                            status_code=r.status_code,
                            content=res,
                        )
                except Exception:
                    pass

            else:
                pass

    __event_emitter__ = get_event_emitter(
        {
            "chat_id": data["chat_id"],
            "message_id": data["id"],
            "session_id": data["session_id"],
        }
    )

    __event_call__ = get_event_call(
        {
            "chat_id": data["chat_id"],
            "message_id": data["id"],
            "session_id": data["session_id"],
        }
    )

    def get_priority(function_id):
        function = Functions.get_function_by_id(function_id)
        if function is not None and hasattr(function, "valves"):
            # TODO: Fix FunctionModel to include vavles
            return (function.valves if function.valves else {}).get("priority", 0)
        return 0

    filter_ids = [function.id for function in Functions.get_global_filter_functions()]
    if "info" in model and "meta" in model["info"]:
        filter_ids.extend(model["info"]["meta"].get("filterIds", []))
        filter_ids = list(set(filter_ids))

    enabled_filter_ids = [
        function.id
        for function in Functions.get_functions_by_type("filter", active_only=True)
    ]
    filter_ids = [
        filter_id for filter_id in filter_ids if filter_id in enabled_filter_ids
    ]

    # Sort filter_ids by priority, using the get_priority function
    filter_ids.sort(key=get_priority)

    for filter_id in filter_ids:
        filter = Functions.get_function_by_id(filter_id)
        if not filter:
            continue

        if filter_id in webui_app.state.FUNCTIONS:
            function_module = webui_app.state.FUNCTIONS[filter_id]
        else:
            function_module, _, _ = load_function_module_by_id(filter_id)
            webui_app.state.FUNCTIONS[filter_id] = function_module

        if hasattr(function_module, "valves") and hasattr(function_module, "Valves"):
            valves = Functions.get_function_valves_by_id(filter_id)
            function_module.valves = function_module.Valves(
                **(valves if valves else {})
            )

        if not hasattr(function_module, "outlet"):
            continue
        try:
            outlet = function_module.outlet

            # Get the signature of the function
            sig = inspect.signature(outlet)
            params = {"body": data}

            # Extra parameters to be passed to the function
            extra_params = {
                "__model__": model,
                "__id__": filter_id,
                "__event_emitter__": __event_emitter__,
                "__event_call__": __event_call__,
            }

            # Add extra params in contained in function signature
            for key, value in extra_params.items():
                if key in sig.parameters:
                    params[key] = value

            try:
                setting_enableFileUpdateBase64 = user.settings.ui.get("enableFileUpdateBase64", False)
            except AttributeError:
                setting_enableFileUpdateBase64 = False

            if "__user__" in sig.parameters:
                __user__ = {
                    "id": user.id,
                    "email": user.email,
                    "name": user.name,
                    "role": user.role,
                    "enableFileUpdateBase64": setting_enableFileUpdateBase64 and rag_app.state.config.ENABLE_BASE64,
                }

                try:
                    if hasattr(function_module, "UserValves"):
                        __user__["valves"] = function_module.UserValves(
                            **Functions.get_user_valves_by_id_and_user_id(
                                filter_id, user.id
                            )
                        )
                except Exception as e:
                    print(e)

                params = {**params, "__user__": __user__}

            if inspect.iscoroutinefunction(outlet):
                data = await outlet(**params)
            else:
                data = outlet(**params)

        except Exception as e:
            print(f"Error: {e}")
            return JSONResponse(
                status_code=status.HTTP_400_BAD_REQUEST,
                content={"detail": str(e)},
            )

    return data


@app.post("/api/chat/actions/{action_id}")
async def chat_action(action_id: str, form_data: dict, user=Depends(get_verified_user)):
    if "." in action_id:
        action_id, sub_action_id = action_id.split(".")
    else:
        sub_action_id = None

    action = Functions.get_function_by_id(action_id)
    if not action:
        raise HTTPException(
            status_code=status.HTTP_404_NOT_FOUND,
            detail="Action not found",
        )

    data = form_data
    model_id = data["model"]
    if model_id not in app.state.MODELS:
        raise HTTPException(
            status_code=status.HTTP_404_NOT_FOUND,
            detail="Model not found",
        )
    model = app.state.MODELS[model_id]

    __event_emitter__ = get_event_emitter(
        {
            "chat_id": data["chat_id"],
            "message_id": data["id"],
            "session_id": data["session_id"],
        }
    )
    __event_call__ = get_event_call(
        {
            "chat_id": data["chat_id"],
            "message_id": data["id"],
            "session_id": data["session_id"],
        }
    )

    if action_id in webui_app.state.FUNCTIONS:
        function_module = webui_app.state.FUNCTIONS[action_id]
    else:
        function_module, _, _ = load_function_module_by_id(action_id)
        webui_app.state.FUNCTIONS[action_id] = function_module

    if hasattr(function_module, "valves") and hasattr(function_module, "Valves"):
        valves = Functions.get_function_valves_by_id(action_id)
        function_module.valves = function_module.Valves(**(valves if valves else {}))

    if hasattr(function_module, "action"):
        try:
            action = function_module.action

            # Get the signature of the function
            sig = inspect.signature(action)
            params = {"body": data}

            # Extra parameters to be passed to the function
            extra_params = {
                "__model__": model,
                "__id__": sub_action_id if sub_action_id is not None else action_id,
                "__event_emitter__": __event_emitter__,
                "__event_call__": __event_call__,
            }

            # Add extra params in contained in function signature
            for key, value in extra_params.items():
                if key in sig.parameters:
                    params[key] = value

            try:
                setting_enableFileUpdateBase64 = user.settings.ui.get("enableFileUpdateBase64", False)
            except AttributeError:
                setting_enableFileUpdateBase64 = False

            if "__user__" in sig.parameters:
                __user__ = {
                    "id": user.id,
                    "email": user.email,
                    "name": user.name,
                    "role": user.role,
                    "enableFileUpdateBase64": setting_enableFileUpdateBase64 and rag_app.state.config.ENABLE_BASE64,
                }

                try:
                    if hasattr(function_module, "UserValves"):
                        __user__["valves"] = function_module.UserValves(
                            **Functions.get_user_valves_by_id_and_user_id(
                                action_id, user.id
                            )
                        )
                except Exception as e:
                    print(e)

                params = {**params, "__user__": __user__}

            if inspect.iscoroutinefunction(action):
                data = await action(**params)
            else:
                data = action(**params)

        except Exception as e:
            print(f"Error: {e}")
            return JSONResponse(
                status_code=status.HTTP_400_BAD_REQUEST,
                content={"detail": str(e)},
            )

    return data


##################################
#
# Task Endpoints
#
##################################


# TODO: Refactor task API endpoints below into a separate file


@app.get("/api/task/config")
async def get_task_config(user=Depends(get_verified_user)):
    return {
        "TASK_MODEL": app.state.config.TASK_MODEL,
        "TASK_MODEL_EXTERNAL": app.state.config.TASK_MODEL_EXTERNAL,
        "TITLE_GENERATION_PROMPT_TEMPLATE": app.state.config.TITLE_GENERATION_PROMPT_TEMPLATE,
        "ENABLE_SEARCH_QUERY": app.state.config.ENABLE_SEARCH_QUERY,
        "SEARCH_QUERY_GENERATION_PROMPT_TEMPLATE": app.state.config.SEARCH_QUERY_GENERATION_PROMPT_TEMPLATE,
        "TOOLS_FUNCTION_CALLING_PROMPT_TEMPLATE": app.state.config.TOOLS_FUNCTION_CALLING_PROMPT_TEMPLATE,
        "BACKGROUND_RANDOM_IMAGE_URL": app.state.config.BACKGROUND_RANDOM_IMAGE_URL,
    }


class TaskConfigForm(BaseModel):
    TASK_MODEL: Optional[str]
    TASK_MODEL_EXTERNAL: Optional[str]
    TITLE_GENERATION_PROMPT_TEMPLATE: str
    SEARCH_QUERY_GENERATION_PROMPT_TEMPLATE: str
    ENABLE_SEARCH_QUERY: bool
    TOOLS_FUNCTION_CALLING_PROMPT_TEMPLATE: str
    BACKGROUND_RANDOM_IMAGE_URL: str


@app.post("/api/task/config/update")
async def update_task_config(form_data: TaskConfigForm, user=Depends(get_admin_user)):
    app.state.config.TASK_MODEL = form_data.TASK_MODEL
    app.state.config.TASK_MODEL_EXTERNAL = form_data.TASK_MODEL_EXTERNAL
    app.state.config.TITLE_GENERATION_PROMPT_TEMPLATE = (
        form_data.TITLE_GENERATION_PROMPT_TEMPLATE
    )
    app.state.config.SEARCH_QUERY_GENERATION_PROMPT_TEMPLATE = (
        form_data.SEARCH_QUERY_GENERATION_PROMPT_TEMPLATE
    )
    app.state.config.ENABLE_SEARCH_QUERY = form_data.ENABLE_SEARCH_QUERY
    app.state.config.TOOLS_FUNCTION_CALLING_PROMPT_TEMPLATE = (
        form_data.TOOLS_FUNCTION_CALLING_PROMPT_TEMPLATE
    )

    if form_data.BACKGROUND_RANDOM_IMAGE_URL != app.state.config.BACKGROUND_RANDOM_IMAGE_URL:
        app.state.config.BACKGROUND_RANDOM_IMAGE_URL = form_data.BACKGROUND_RANDOM_IMAGE_URL
        change_background_random_image_url(app.state.config.BACKGROUND_RANDOM_IMAGE_URL)
        change_init_background_random_image_url(app.state.config.BACKGROUND_RANDOM_IMAGE_URL)

    return {
        "TASK_MODEL": app.state.config.TASK_MODEL,
        "TASK_MODEL_EXTERNAL": app.state.config.TASK_MODEL_EXTERNAL,
        "TITLE_GENERATION_PROMPT_TEMPLATE": app.state.config.TITLE_GENERATION_PROMPT_TEMPLATE,
        "SEARCH_QUERY_GENERATION_PROMPT_TEMPLATE": app.state.config.SEARCH_QUERY_GENERATION_PROMPT_TEMPLATE,
        "ENABLE_SEARCH_QUERY": app.state.config.ENABLE_SEARCH_QUERY,
        "TOOLS_FUNCTION_CALLING_PROMPT_TEMPLATE": app.state.config.TOOLS_FUNCTION_CALLING_PROMPT_TEMPLATE,
        "BACKGROUND_RANDOM_IMAGE_URL": app.state.config.BACKGROUND_RANDOM_IMAGE_URL,
    }


@app.post("/api/task/title/completions")
async def generate_title(form_data: dict, user=Depends(get_verified_user)):
    print("generate_title")

    model_id = form_data["model"]
    if model_id not in app.state.MODELS:
        raise HTTPException(
            status_code=status.HTTP_404_NOT_FOUND,
            detail="Model not found",
        )

    # Check if the user has a custom task model
    # If the user has a custom task model, use that model
    model_id = get_task_model_id(model_id)

    print(model_id)

    if app.state.config.TITLE_GENERATION_PROMPT_TEMPLATE != "":
        template = app.state.config.TITLE_GENERATION_PROMPT_TEMPLATE
    else:
        template = """Create a concise, 3-5 word title with an emoji as a title for the prompt in the given language. Suitable Emojis for the summary can be used to enhance understanding but avoid quotation marks or special formatting. RESPOND ONLY WITH THE TITLE TEXT.

Examples of titles:
📉 Stock Market Trends
🍪 Perfect Chocolate Chip Recipe
Evolution of Music Streaming
Remote Work Productivity Tips
Artificial Intelligence in Healthcare
🎮 Video Game Development Insights

Prompt: {{prompt:middletruncate:8000}}"""

    content = title_generation_template(
        template,
        form_data["prompt"],
        {
            "name": user.name,
            "location": user.info.get("location") if user.info else None,
        },
    )

    payload = {
        "model": model_id,
        "messages": [{"role": "user", "content": content}],
        "stream": False,
        "max_tokens": 50,
        "chat_id": form_data.get("chat_id", None),
        "metadata": {"task": str(TASKS.TITLE_GENERATION)},
    }

    log.debug(payload)

    try:
        payload = filter_pipeline(payload, user)
    except Exception as e:
        if len(e.args) > 1:
            return JSONResponse(
                status_code=e.args[0],
                content={"detail": e.args[1]},
            )
        else:
            return JSONResponse(
                status_code=status.HTTP_400_BAD_REQUEST,
                content={"detail": str(e)},
            )

    if "chat_id" in payload:
        del payload["chat_id"]

    return await generate_chat_completions(form_data=payload, user=user)


@app.post("/api/task/query/completions")
async def generate_search_query(form_data: dict, user=Depends(get_verified_user)):
    print("generate_search_query")
    if not app.state.config.ENABLE_SEARCH_QUERY:
        raise HTTPException(
            status_code=status.HTTP_400_BAD_REQUEST,
            detail=f"Search query generation is disabled",
        )

    model_id = form_data["model"]
    if model_id not in app.state.MODELS:
        raise HTTPException(
            status_code=status.HTTP_404_NOT_FOUND,
            detail="Model not found",
        )

    # Check if the user has a custom task model
    # If the user has a custom task model, use that model
    model_id = get_task_model_id(model_id)

    print(model_id)

    if app.state.config.SEARCH_QUERY_GENERATION_PROMPT_TEMPLATE != "":
        template = app.state.config.SEARCH_QUERY_GENERATION_PROMPT_TEMPLATE
    else:
        template = """Given the user's message and interaction history, decide if a web search is necessary. You must be concise and exclusively provide a search query if one is necessary. Refrain from verbose responses or any additional commentary. Prefer suggesting a search if uncertain to provide comprehensive or updated information. If a search isn't needed at all, respond with an empty string. Default to a search query when in doubt. Today's date is {{CURRENT_DATE}}.

User Message:
{{prompt:end:4000}}

Interaction History:
{{MESSAGES:END:6}}

Search Query:"""

    content = search_query_generation_template(
        template, form_data["messages"], {"name": user.name}
    )

    print("content", content)

    payload = {
        "model": model_id,
        "messages": [{"role": "user", "content": content}],
        "stream": False,
        "max_tokens": 30,
        "metadata": {"task": str(TASKS.QUERY_GENERATION)},
    }

    print(payload)

    try:
        payload = filter_pipeline(payload, user)
    except Exception as e:
        if len(e.args) > 1:
            return JSONResponse(
                status_code=e.args[0],
                content={"detail": e.args[1]},
            )
        else:
            return JSONResponse(
                status_code=status.HTTP_400_BAD_REQUEST,
                content={"detail": str(e)},
            )

    if "chat_id" in payload:
        del payload["chat_id"]

    return await generate_chat_completions(form_data=payload, user=user)


@app.post("/api/task/emoji/completions")
async def generate_emoji(form_data: dict, user=Depends(get_verified_user)):
    print("generate_emoji")

    model_id = form_data["model"]
    if model_id not in app.state.MODELS:
        raise HTTPException(
            status_code=status.HTTP_404_NOT_FOUND,
            detail="Model not found",
        )

    # Check if the user has a custom task model
    # If the user has a custom task model, use that model
    model_id = get_task_model_id(model_id)

    print(model_id)

    template = '''
Your task is to reflect the speaker's likely facial expression through a fitting emoji. Interpret emotions from the message and reflect their facial expression using fitting, diverse emojis (e.g., 😊, 😢, 😡, 😱).

Message: """{{prompt}}"""
'''

    content = title_generation_template(
        template,
        form_data["prompt"],
        {
            "name": user.name,
            "location": user.info.get("location") if user.info else None,
        },
    )

    payload = {
        "model": model_id,
        "messages": [{"role": "user", "content": content}],
        "stream": False,
        "max_tokens": 4,
        "chat_id": form_data.get("chat_id", None),
        "metadata": {"task": str(TASKS.EMOJI_GENERATION)},
    }

    log.debug(payload)

    try:
        payload = filter_pipeline(payload, user)
    except Exception as e:
        if len(e.args) > 1:
            return JSONResponse(
                status_code=e.args[0],
                content={"detail": e.args[1]},
            )
        else:
            return JSONResponse(
                status_code=status.HTTP_400_BAD_REQUEST,
                content={"detail": str(e)},
            )

    if "chat_id" in payload:
        del payload["chat_id"]

    return await generate_chat_completions(form_data=payload, user=user)


@app.post("/api/task/moa/completions")
async def generate_moa_response(form_data: dict, user=Depends(get_verified_user)):
    print("generate_moa_response")

    model_id = form_data["model"]
    if model_id not in app.state.MODELS:
        raise HTTPException(
            status_code=status.HTTP_404_NOT_FOUND,
            detail="Model not found",
        )

    # Check if the user has a custom task model
    # If the user has a custom task model, use that model
    model_id = get_task_model_id(model_id)
    print(model_id)

    template = """You have been provided with a set of responses from various models to the latest user query: "{{prompt}}"

Your task is to synthesize these responses into a single, high-quality response. It is crucial to critically evaluate the information provided in these responses, recognizing that some of it may be biased or incorrect. Your response should not simply replicate the given answers but should offer a refined, accurate, and comprehensive reply to the instruction. Ensure your response is well-structured, coherent, and adheres to the highest standards of accuracy and reliability.

Responses from models: {{responses}}"""

    content = moa_response_generation_template(
        template,
        form_data["prompt"],
        form_data["responses"],
    )

    payload = {
        "model": model_id,
        "messages": [{"role": "user", "content": content}],
        "stream": form_data.get("stream", False),
        "chat_id": form_data.get("chat_id", None),
        "metadata": {"task": str(TASKS.MOA_RESPONSE_GENERATION)},
    }

    log.debug(payload)

    try:
        payload = filter_pipeline(payload, user)
    except Exception as e:
        if len(e.args) > 1:
            return JSONResponse(
                status_code=e.args[0],
                content={"detail": e.args[1]},
            )
        else:
            return JSONResponse(
                status_code=status.HTTP_400_BAD_REQUEST,
                content={"detail": str(e)},
            )

    if "chat_id" in payload:
        del payload["chat_id"]

    return await generate_chat_completions(form_data=payload, user=user)


##################################
#
# Pipelines Endpoints
#
##################################


# TODO: Refactor pipelines API endpoints below into a separate file


@app.get("/api/pipelines/list")
async def get_pipelines_list(user=Depends(get_admin_user)):
    responses = await get_openai_models(raw=True)

    print(responses)
    urlIdxs = [
        idx
        for idx, response in enumerate(responses)
        if response is not None and "pipelines" in response
    ]

    return {
        "data": [
            {
                "url": openai_app.state.config.OPENAI_API_BASE_URLS[urlIdx],
                "idx": urlIdx,
            }
            for urlIdx in urlIdxs
        ]
    }


@app.post("/api/pipelines/upload")
async def upload_pipeline(
        urlIdx: int = Form(...), file: UploadFile = File(...), user=Depends(get_admin_user)
):
    print("upload_pipeline", urlIdx, file.filename)
    # Check if the uploaded file is a python file
    if not (file.filename and file.filename.endswith(".py")):
        raise HTTPException(
            status_code=status.HTTP_400_BAD_REQUEST,
            detail="Only Python (.py) files are allowed.",
        )

    upload_folder = f"{CACHE_DIR}/pipelines"
    os.makedirs(upload_folder, exist_ok=True)
    file_path = os.path.join(upload_folder, file.filename)

    r = None
    try:
        # Save the uploaded file
        with open(file_path, "wb") as buffer:
            shutil.copyfileobj(file.file, buffer)

        url = openai_app.state.config.OPENAI_API_BASE_URLS[urlIdx]
        key = openai_app.state.config.OPENAI_API_KEYS[urlIdx]

        headers = {"Authorization": f"Bearer {key}"}

        with open(file_path, "rb") as f:
            files = {"file": f}
            r = requests.post(f"{url}/pipelines/upload", headers=headers, files=files)

        r.raise_for_status()
        data = r.json()

        return {**data}
    except Exception as e:
        # Handle connection error here
        print(f"Connection error: {e}")

        detail = "Pipeline not found"
        status_code = status.HTTP_404_NOT_FOUND
        if r is not None:
            status_code = r.status_code
            try:
                res = r.json()
                if "detail" in res:
                    detail = res["detail"]
            except Exception:
                pass

        raise HTTPException(
            status_code=status_code,
            detail=detail,
        )
    finally:
        # Ensure the file is deleted after the upload is completed or on failure
        if os.path.exists(file_path):
            os.remove(file_path)


class AddPipelineForm(BaseModel):
    url: str
    urlIdx: int


@app.post("/api/pipelines/add")
async def add_pipeline(form_data: AddPipelineForm, user=Depends(get_admin_user)):
    r = None
    try:
        urlIdx = form_data.urlIdx

        url = openai_app.state.config.OPENAI_API_BASE_URLS[urlIdx]
        key = openai_app.state.config.OPENAI_API_KEYS[urlIdx]

        headers = {"Authorization": f"Bearer {key}"}
        r = requests.post(
            f"{url}/pipelines/add", headers=headers, json={"url": form_data.url}
        )

        r.raise_for_status()
        data = r.json()

        return {**data}
    except Exception as e:
        # Handle connection error here
        print(f"Connection error: {e}")

        detail = "Pipeline not found"
        if r is not None:
            try:
                res = r.json()
                if "detail" in res:
                    detail = res["detail"]
            except Exception:
                pass

        raise HTTPException(
            status_code=(r.status_code if r is not None else status.HTTP_404_NOT_FOUND),
            detail=detail,
        )


class DeletePipelineForm(BaseModel):
    id: str
    urlIdx: int


@app.delete("/api/pipelines/delete")
async def delete_pipeline(form_data: DeletePipelineForm, user=Depends(get_admin_user)):
    r = None
    try:
        urlIdx = form_data.urlIdx

        url = openai_app.state.config.OPENAI_API_BASE_URLS[urlIdx]
        key = openai_app.state.config.OPENAI_API_KEYS[urlIdx]

        headers = {"Authorization": f"Bearer {key}"}
        r = requests.delete(
            f"{url}/pipelines/delete", headers=headers, json={"id": form_data.id}
        )

        r.raise_for_status()
        data = r.json()

        return {**data}
    except Exception as e:
        # Handle connection error here
        print(f"Connection error: {e}")

        detail = "Pipeline not found"
        if r is not None:
            try:
                res = r.json()
                if "detail" in res:
                    detail = res["detail"]
            except Exception:
                pass

        raise HTTPException(
            status_code=(r.status_code if r is not None else status.HTTP_404_NOT_FOUND),
            detail=detail,
        )


@app.get("/api/pipelines")
async def get_pipelines(urlIdx: Optional[int] = None, user=Depends(get_admin_user)):
    r = None
    try:
        url = openai_app.state.config.OPENAI_API_BASE_URLS[urlIdx]
        key = openai_app.state.config.OPENAI_API_KEYS[urlIdx]

        headers = {"Authorization": f"Bearer {key}"}
        r = requests.get(f"{url}/pipelines", headers=headers)

        r.raise_for_status()
        data = r.json()

        return {**data}
    except Exception as e:
        # Handle connection error here
        print(f"Connection error: {e}")

        detail = "Pipeline not found"
        if r is not None:
            try:
                res = r.json()
                if "detail" in res:
                    detail = res["detail"]
            except Exception:
                pass

        raise HTTPException(
            status_code=(r.status_code if r is not None else status.HTTP_404_NOT_FOUND),
            detail=detail,
        )


@app.get("/api/pipelines/{pipeline_id}/valves")
async def get_pipeline_valves(
        urlIdx: Optional[int],
        pipeline_id: str,
        user=Depends(get_admin_user),
):
    r = None
    try:
        url = openai_app.state.config.OPENAI_API_BASE_URLS[urlIdx]
        key = openai_app.state.config.OPENAI_API_KEYS[urlIdx]

        headers = {"Authorization": f"Bearer {key}"}
        r = requests.get(f"{url}/{pipeline_id}/valves", headers=headers)

        r.raise_for_status()
        data = r.json()

        return {**data}
    except Exception as e:
        # Handle connection error here
        print(f"Connection error: {e}")

        detail = "Pipeline not found"

        if r is not None:
            try:
                res = r.json()
                if "detail" in res:
                    detail = res["detail"]
            except Exception:
                pass

        raise HTTPException(
            status_code=(r.status_code if r is not None else status.HTTP_404_NOT_FOUND),
            detail=detail,
        )


@app.get("/api/pipelines/{pipeline_id}/valves/spec")
async def get_pipeline_valves_spec(
        urlIdx: Optional[int],
        pipeline_id: str,
        user=Depends(get_admin_user),
):
    r = None
    try:
        url = openai_app.state.config.OPENAI_API_BASE_URLS[urlIdx]
        key = openai_app.state.config.OPENAI_API_KEYS[urlIdx]

        headers = {"Authorization": f"Bearer {key}"}
        r = requests.get(f"{url}/{pipeline_id}/valves/spec", headers=headers)

        r.raise_for_status()
        data = r.json()

        return {**data}
    except Exception as e:
        # Handle connection error here
        print(f"Connection error: {e}")

        detail = "Pipeline not found"
        if r is not None:
            try:
                res = r.json()
                if "detail" in res:
                    detail = res["detail"]
            except Exception:
                pass

        raise HTTPException(
            status_code=(r.status_code if r is not None else status.HTTP_404_NOT_FOUND),
            detail=detail,
        )


@app.post("/api/pipelines/{pipeline_id}/valves/update")
async def update_pipeline_valves(
        urlIdx: Optional[int],
        pipeline_id: str,
        form_data: dict,
        user=Depends(get_admin_user),
):
    r = None
    try:
        url = openai_app.state.config.OPENAI_API_BASE_URLS[urlIdx]
        key = openai_app.state.config.OPENAI_API_KEYS[urlIdx]

        headers = {"Authorization": f"Bearer {key}"}
        r = requests.post(
            f"{url}/{pipeline_id}/valves/update",
            headers=headers,
            json={**form_data},
        )

        r.raise_for_status()
        data = r.json()

        return {**data}
    except Exception as e:
        # Handle connection error here
        print(f"Connection error: {e}")

        detail = "Pipeline not found"

        if r is not None:
            try:
                res = r.json()
                if "detail" in res:
                    detail = res["detail"]
            except Exception:
                pass

        raise HTTPException(
            status_code=(r.status_code if r is not None else status.HTTP_404_NOT_FOUND),
            detail=detail,
        )


##################################
#
# Config Endpoints
#
##################################


@app.get("/api/config")
async def get_app_config(request: Request):
    user = None
    if "token" in request.cookies:
        token = request.cookies.get("token")
        data = decode_token(token)
        if data is not None and "id" in data:
            user = Users.get_user_by_id(data["id"])

    return {
        "status": True,
        "name": WEBUI_NAME,
        "model_status": MODEL_STATUS,
        "lobeChat_url": LOBECHAT_URL,
        "midjourney_url": MIDJOURNEY_URL,
        "random_image_url": app.state.config.BACKGROUND_RANDOM_IMAGE_URL,
        "turnstile_check": TURNSTILE_CHECK,
        "turnstile_site_key": TURNSTILE_SITE_KEY,
        "version": VERSION,
        "default_locale": str(DEFAULT_LOCALE),
        "oauth": {
            "providers": {
                name: config.get("name", name)
                for name, config in OAUTH_PROVIDERS.items()
            }
        },
        "features": {
            "auth": WEBUI_AUTH,
            "auth_trusted_header": bool(webui_app.state.AUTH_TRUSTED_EMAIL_HEADER),
            "enable_signup": webui_app.state.config.ENABLE_SIGNUP,
            "enable_login_form": webui_app.state.config.ENABLE_LOGIN_FORM,
            **(
                {
                    "enable_web_search": rag_app.state.config.ENABLE_RAG_WEB_SEARCH,
                    "enable_image_generation": images_app.state.config.ENABLED,
                    "enable_community_sharing": webui_app.state.config.ENABLE_COMMUNITY_SHARING,
                    "enable_message_rating": webui_app.state.config.ENABLE_MESSAGE_RATING,
                    "enable_admin_export": ENABLE_ADMIN_EXPORT,
                    "enable_admin_chat_access": ENABLE_ADMIN_CHAT_ACCESS,
                }
                if user is not None
                else {}
            ),
        },
        **(
            {
                "default_models": webui_app.state.config.DEFAULT_MODELS,
                "default_prompt_suggestions": webui_app.state.config.DEFAULT_PROMPT_SUGGESTIONS,
                "audio": {
                    "tts": {
                        "engine": audio_app.state.config.TTS_ENGINE,
                        "voice": audio_app.state.config.TTS_VOICE,
                        "split_on": audio_app.state.config.TTS_SPLIT_ON,
                    },
                    "stt": {
                        "engine": audio_app.state.config.STT_ENGINE,
                    },
                },
                "file": {
                    "max_size": rag_app.state.config.FILE_MAX_SIZE,
                    "max_count": rag_app.state.config.FILE_MAX_COUNT,
                },
                "permissions": {**webui_app.state.config.USER_PERMISSIONS},
            }
            if user is not None
            else {}
        ),
    }


@app.get("/api/config/model/filter")
async def get_model_filter_config(user=Depends(get_admin_user)):
    return {
        "enabled": app.state.config.ENABLE_MODEL_FILTER,
        "models": app.state.config.MODEL_FILTER_LIST,
    }


class ModelFilterConfigForm(BaseModel):
    enabled: bool
    models: list[str]


@app.post("/api/config/model/filter")
async def update_model_filter_config(
        form_data: ModelFilterConfigForm, user=Depends(get_admin_user)
):
    app.state.config.ENABLE_MODEL_FILTER = form_data.enabled
    app.state.config.MODEL_FILTER_LIST = form_data.models

    return {
        "enabled": app.state.config.ENABLE_MODEL_FILTER,
        "models": app.state.config.MODEL_FILTER_LIST,
    }


# TODO: webhook endpoint should be under config endpoints


@app.get("/api/webhook")
async def get_webhook_url(user=Depends(get_admin_user)):
    return {
        "url": app.state.config.WEBHOOK_URL,
    }


class UrlForm(BaseModel):
    url: str


@app.post("/api/webhook")
async def update_webhook_url(form_data: UrlForm, user=Depends(get_admin_user)):
    app.state.config.WEBHOOK_URL = form_data.url
    webui_app.state.WEBHOOK_URL = app.state.config.WEBHOOK_URL
    return {"url": app.state.config.WEBHOOK_URL}


@app.get("/api/version")
async def get_app_version():
    return {
        "version": VERSION,
    }


@app.get("/api/changelog")
async def get_app_changelog():
    return {key: CHANGELOG[key] for idx, key in enumerate(CHANGELOG) if idx < 5}


@app.get("/api/version/updates")
async def get_app_latest_release_version():
    try:
        async with aiohttp.ClientSession(trust_env=True) as session:
            async with session.get(
                    "https://api.github.com/yubb-ai/open-ui/releases/latest"
            ) as response:
                response.raise_for_status()
                data = await response.json()
                latest_version = data["tag_name"]

                return {"current": VERSION, "latest": latest_version[1:]}
    except aiohttp.ClientError:
        raise HTTPException(
            status_code=status.HTTP_503_SERVICE_UNAVAILABLE,
            detail=ERROR_MESSAGES.RATE_LIMIT_EXCEEDED,
        )


############################
# OAuth Login & Callback
############################

oauth = OAuth()

for provider_name, provider_config in OAUTH_PROVIDERS.items():
    oauth.register(
        name=provider_name,
        client_id=provider_config["client_id"],
        client_secret=provider_config["client_secret"],
        server_metadata_url=provider_config["server_metadata_url"],
        client_kwargs={
            "scope": provider_config["scope"],
        },
        redirect_uri=provider_config["redirect_uri"],
    )

# SessionMiddleware is used by authlib for oauth
if len(OAUTH_PROVIDERS) > 0:
    app.add_middleware(
        SessionMiddleware,
        secret_key=WEBUI_SECRET_KEY,
        session_cookie="oui-session",
        same_site=WEBUI_SESSION_COOKIE_SAME_SITE,
        https_only=WEBUI_SESSION_COOKIE_SECURE,
    )


@app.get("/oauth/{provider}/login")
async def oauth_login(provider: str, request: Request):
    if provider not in OAUTH_PROVIDERS:
        raise HTTPException(404)
    # If the provider has a custom redirect URL, use that, otherwise automatically generate one
    redirect_uri = OAUTH_PROVIDERS[provider].get("redirect_uri") or request.url_for(
        "oauth_callback", provider=provider
    )
    client = oauth.create_client(provider)
    if client is None:
        raise HTTPException(404)
    return await client.authorize_redirect(request, redirect_uri)


# OAuth login logic is as follows:
# 1. Attempt to find a user with matching subject ID, tied to the provider
# 2. If OAUTH_MERGE_ACCOUNTS_BY_EMAIL is true, find a user with the email address provided via OAuth
#    - This is considered insecure in general, as OAuth providers do not always verify email addresses
# 3. If there is no user, and ENABLE_OAUTH_SIGNUP is true, create a user
#    - Email addresses are considered unique, so we fail registration if the email address is alreayd taken
@app.get("/oauth/{provider}/callback")
async def oauth_callback(provider: str, request: Request, response: Response):
    if provider not in OAUTH_PROVIDERS:
        raise HTTPException(404)
    client = oauth.create_client(provider)
    try:
        token = await client.authorize_access_token(request)
    except Exception as e:
        log.warning(f"OAuth callback error: {e}")
        raise HTTPException(400, detail=ERROR_MESSAGES.INVALID_CRED)
    user_data: UserInfo = token["userinfo"]

    sub = user_data.get("sub")
    if not sub:
        log.warning(f"OAuth callback failed, sub is missing: {user_data}")
        raise HTTPException(400, detail=ERROR_MESSAGES.INVALID_CRED)
    provider_sub = f"{provider}@{sub}"
    email_claim = webui_app.state.config.OAUTH_EMAIL_CLAIM
    email = user_data.get(email_claim, "").lower()
    # We currently mandate that email addresses are provided
    if not email:
        log.warning(f"OAuth callback failed, email is missing: {user_data}")
        raise HTTPException(400, detail=ERROR_MESSAGES.INVALID_CRED)

    # Check if the user exists
    user = Users.get_user_by_oauth_sub(provider_sub)

    if not user:
        # If the user does not exist, check if merging is enabled
        if OAUTH_MERGE_ACCOUNTS_BY_EMAIL.value:
            # Check if the user exists by email
            user = Users.get_user_by_email(email)
            if user:
                # Update the user with the new oauth sub
                Users.update_user_oauth_sub_by_id(user.id, provider_sub)

    if not user:
        # If the user does not exist, check if signups are enabled
        if ENABLE_OAUTH_SIGNUP.value:
            # Check if an existing user with the same email already exists
            existing_user = Users.get_user_by_email(user_data.get("email", "").lower())
            if existing_user:
                raise HTTPException(400, detail=ERROR_MESSAGES.EMAIL_TAKEN)

            picture_claim = webui_app.state.config.OAUTH_PICTURE_CLAIM
            picture_url = user_data.get(picture_claim, "")
            if picture_url:
                # Download the profile image into a base64 string
                try:
                    async with aiohttp.ClientSession() as session:
                        async with session.get(picture_url) as resp:
                            picture = await resp.read()
                            base64_encoded_picture = base64.b64encode(picture).decode(
                                "utf-8"
                            )
                            guessed_mime_type = mimetypes.guess_type(picture_url)[0]
                            if guessed_mime_type is None:
                                # assume JPG, browsers are tolerant enough of image formats
                                guessed_mime_type = "image/jpeg"
                            picture_url = f"data:{guessed_mime_type};base64,{base64_encoded_picture}"
                except Exception as e:
                    log.error(f"Error downloading profile image '{picture_url}': {e}")
                    picture_url = ""
            if not picture_url:
                picture_url = "/user.png"
            username_claim = webui_app.state.config.OAUTH_USERNAME_CLAIM
            role = (
                "admin"
                if Users.get_num_users() == 0
                else webui_app.state.config.DEFAULT_USER_ROLE
            )
            user = Auths.insert_new_auth(
                email=email,
                password=get_password_hash(
                    str(uuid.uuid4())
                ),  # Random password, not used
                name=user_data.get(username_claim, "User"),
                profile_image_url=picture_url,
                role=role,
                oauth_sub=provider_sub,
            )

            if webui_app.state.config.WEBHOOK_URL:
                post_webhook(
                    webui_app.state.config.WEBHOOK_URL,
                    WEBHOOK_MESSAGES.USER_SIGNUP(user.name),
                    {
                        "action": "signup",
                        "message": WEBHOOK_MESSAGES.USER_SIGNUP(user.name),
                        "user": user.model_dump_json(exclude_none=True),
                    },
                )
        else:
            raise HTTPException(
                status.HTTP_403_FORBIDDEN, detail=ERROR_MESSAGES.ACCESS_PROHIBITED
            )

    jwt_token = create_token(
        data={"id": user.id},
        expires_delta=parse_duration(webui_app.state.config.JWT_EXPIRES_IN),
    )

    # Set the cookie token
    response.set_cookie(
        key="token",
        value=jwt_token,
        httponly=True,  # Ensures the cookie is not accessible via JavaScript
    )

    # Redirect back to the frontend with the JWT token
    redirect_url = f"{request.base_url}auth#token={jwt_token}"
    return RedirectResponse(url=redirect_url)


@app.get("/manifest.json")
async def get_manifest_json():
    return {
        "name": WEBUI_NAME,
        "short_name": WEBUI_NAME,
        "start_url": "/",
        "display": "standalone",
        "background_color": "#343541",
        "orientation": "portrait-primary",
        "icons": [
            {
                "src": "/static/logo.png",
                "type": "image/png",
                "sizes": "500x500",
                "purpose": "any",
            },
            {
                "src": "/static/logo.png",
                "type": "image/png",
                "sizes": "500x500",
                "purpose": "maskable",
            },
        ],
    }


@app.get("/opensearch.xml")
async def get_opensearch_xml():
    xml_content = rf"""
    <OpenSearchDescription xmlns="http://a9.com/-/spec/opensearch/1.1/" xmlns:moz="http://www.mozilla.org/2006/browser/search/">
    <ShortName>{WEBUI_NAME}</ShortName>
    <Description>Search {WEBUI_NAME}</Description>
    <InputEncoding>UTF-8</InputEncoding>
    <Image width="16" height="16" type="image/x-icon">{WEBUI_URL}/static/favicon.png</Image>
    <Url type="text/html" method="get" template="{WEBUI_URL}/?q={"{searchTerms}"}"/>
    <moz:SearchForm>{WEBUI_URL}</moz:SearchForm>
    </OpenSearchDescription>
    """
    return Response(content=xml_content, media_type="application/xml")


@app.get("/health")
async def healthcheck():
    return {"status": True}


@app.get("/health/db")
async def healthcheck_with_db():
    Session.execute(text("SELECT 1;")).all()
    return {"status": True}


app.mount("/static", StaticFiles(directory=STATIC_DIR), name="static")
app.mount("/cache", StaticFiles(directory=CACHE_DIR), name="cache")

if os.path.exists(FRONTEND_BUILD_DIR):
    mimetypes.add_type("text/javascript", ".js")
    app.mount(
        "/",
        SPAStaticFiles(directory=FRONTEND_BUILD_DIR, html=True),
        name="spa-static-files",
    )
else:
    log.warning(
        f"Frontend build directory not found at '{FRONTEND_BUILD_DIR}'. Serving API only."
    )<|MERGE_RESOLUTION|>--- conflicted
+++ resolved
@@ -13,27 +13,6 @@
 
 import aiohttp
 import requests
-from authlib.integrations.starlette_client import OAuth
-from authlib.oidc.core import UserInfo
-from fastapi import (
-    Depends,
-    FastAPI,
-    File,
-    Form,
-    HTTPException,
-    Request,
-    UploadFile,
-    status,
-)
-from fastapi.middleware.cors import CORSMiddleware
-from fastapi.responses import JSONResponse
-from fastapi.staticfiles import StaticFiles
-from pydantic import BaseModel
-from sqlalchemy import text
-from starlette.exceptions import HTTPException as StarletteHTTPException
-from starlette.middleware.base import BaseHTTPMiddleware
-from starlette.middleware.sessions import SessionMiddleware
-from starlette.responses import RedirectResponse, Response, StreamingResponse
 
 from open_webui.apps.audio.main import app as audio_app
 from open_webui.apps.filter.main import app as filter_app
@@ -102,8 +81,6 @@
     WEBUI_URL,
     WEBUI_NAME,
 )
-<<<<<<< HEAD
-=======
 from fastapi import (
     Depends,
     FastAPI,
@@ -126,7 +103,6 @@
 
 from open_webui.utils.security_headers import SecurityHeadersMiddleware
 
->>>>>>> 5c16631e
 from open_webui.utils.misc import (
     add_or_update_system_message,
     get_last_user_message,
