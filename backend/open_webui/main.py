--- conflicted
+++ resolved
@@ -110,11 +110,8 @@
 from starlette.middleware.sessions import SessionMiddleware
 from starlette.responses import RedirectResponse, Response, StreamingResponse
 
-<<<<<<< HEAD
-=======
 from open_webui.utils.security_headers import SecurityHeadersMiddleware
 
->>>>>>> ba20c719
 from open_webui.utils.misc import (
     add_or_update_system_message,
     get_last_user_message,
@@ -139,15 +136,13 @@
 )
 from open_webui.utils.webhook import post_webhook
 
-<<<<<<< HEAD
-from commons.ChatState import ChatState
-=======
 from open_webui.utils.payload import convert_payload_openai_to_ollama
 from open_webui.utils.response import (
     convert_response_ollama_to_openai,
     convert_streaming_response_ollama_to_openai,
 )
->>>>>>> ba20c719
+
+from commons.ChatState import ChatState
 
 if SAFE_MODE:
     print("SAFE MODE ENABLED")
@@ -1434,12 +1429,8 @@
     task_model_id = get_task_model_id(model_id)
     print(task_model_id)
 
-<<<<<<< HEAD
-    print(model_id)
     gift_request_desc = chat_state.gift_request.describe()
-=======
     model = app.state.MODELS[task_model_id]
->>>>>>> ba20c719
 
     if app.state.config.TITLE_GENERATION_PROMPT_TEMPLATE != "":
         template = app.state.config.TITLE_GENERATION_PROMPT_TEMPLATE
