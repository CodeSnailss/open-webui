--- conflicted
+++ resolved
@@ -94,6 +94,7 @@
 from open_webui.constants import TASKS
 from open_webui.env import (
     CHANGELOG,
+    ENABLE_AUDIT_LOGS,
     GLOBAL_LOG_LEVEL,
     SAFE_MODE,
     SRC_LOG_LEVELS,
@@ -111,6 +112,43 @@
     get_last_user_message,
     prepend_to_first_user_message_content,
 )
+from open_webui.utils.task import (
+    moa_response_generation_template,
+    search_query_generation_template,
+    title_generation_template,
+    tools_function_calling_generation_template,
+)
+from open_webui.utils.tools import get_tools
+from open_webui.utils.utils import (
+    create_token,
+    decode_token,
+    get_admin_user,
+    get_current_user,
+    get_http_authorization_cred,
+    get_password_hash,
+    get_verified_user,
+)
+from open_webui.utils.webhook import post_webhook
+from open_webui.utils.logger import start_logger
+
+from open_webui.utils.task import (
+    moa_response_generation_template,
+    search_query_generation_template,
+    title_generation_template,
+    tools_function_calling_generation_template,
+)
+from open_webui.utils.tools import get_tools
+from open_webui.utils.utils import (
+    create_token,
+    decode_token,
+    get_admin_user,
+    get_current_user,
+    get_http_authorization_cred,
+    get_password_hash,
+    get_verified_user,
+)
+from open_webui.utils.webhook import post_webhook
+
 from open_webui.utils.oauth import oauth_manager
 from open_webui.utils.payload import convert_payload_openai_to_ollama
 from open_webui.utils.response import (
@@ -134,17 +172,6 @@
     get_http_authorization_cred,
     get_verified_user,
 )
-<<<<<<< HEAD
-from open_webui.utils.webhook import post_webhook
-from open_webui.utils.logger import start_logger
-
-from open_webui.utils.payload import convert_payload_openai_to_ollama
-from open_webui.utils.response import (
-    convert_response_ollama_to_openai,
-    convert_streaming_response_ollama_to_openai,
-)
-=======
->>>>>>> b16c4bc1
 
 if SAFE_MODE:
     print("SAFE MODE ENABLED")
@@ -185,8 +212,7 @@
 
 @asynccontextmanager
 async def lifespan(app: FastAPI):
-    start_logger()
-    run_migrations()
+    start_logger(ENABLE_AUDIT_LOGS)
 
     if RESET_CONFIG_ON_START:
         reset_config()
